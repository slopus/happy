--- conflicted
+++ resolved
@@ -1,4 +1,4 @@
-import { hmac_sha512 } from './hmac_sha512';
+import { hmac_sha512 } from "./hmac_sha512";
 
 export type KeyTreeState = {
     key: Uint8Array,
@@ -6,37 +6,27 @@
 };
 
 export async function deriveSecretKeyTreeRoot(seed: Uint8Array, usage: string): Promise<KeyTreeState> {
-  const I = await hmac_sha512(new TextEncoder().encode(`${usage  } Master Seed`), seed);
-  return {
-    key: I.slice(0, 32),
-    chainCode: I.slice(32),
-  };
+    const I = await hmac_sha512(new TextEncoder().encode(usage + ' Master Seed'), seed);
+    return {
+        key: I.slice(0, 32),
+        chainCode: I.slice(32)
+    };
 }
 
 export async function deriveSecretKeyTreeChild(chainCode: Uint8Array, index: string): Promise<KeyTreeState> {
 
-  // Prepare data
-  const data = new Uint8Array([0x0, ...new TextEncoder().encode(index)]); // prepend 0x00 for separator
+    // Prepare data
+    const data = new Uint8Array([0x0, ...new TextEncoder().encode(index)]); // prepend 0x00 for separator
 
-  // Derive key
-  const I = await hmac_sha512(chainCode, data);
-  return {
-    key: I.subarray(0, 32),
-    chainCode: I.subarray(32),
-  };
+    // Derive key
+    const I = await hmac_sha512(chainCode, data);
+    return {
+        key: I.subarray(0, 32),
+        chainCode: I.subarray(32),
+    };
 }
 
 export async function deriveKey(master: Uint8Array, usage: string, path: string[]): Promise<Uint8Array> {
-<<<<<<< HEAD
-  let state = await deriveSecretKeyTreeRoot(master, usage);
-  let remaining = [...path];
-  while (remaining.length > 0) {
-    const index = remaining[0];
-    remaining = remaining.slice(1);
-    state = await deriveSecretKeyTreeChild(state.chainCode, index);
-  }
-  return state.key;
-=======
     let state = await deriveSecretKeyTreeRoot(master, usage);
     let remaining = [...path];
     while (remaining.length > 0) {
@@ -45,5 +35,4 @@
         state = await deriveSecretKeyTreeChild(state.chainCode, index);
     }
     return state.key;
->>>>>>> 61aa90ed
 }