import { Platform, Alert } from 'react-native';

import { AlertButton, ModalConfig, CustomModalConfig } from './types';

import { t } from '@/text';

class ModalManagerClass {
  private showModalFn: ((config: Omit<ModalConfig, 'id'>) => string) | null = null;
  private hideModalFn: ((id: string) => void) | null = null;
  private hideAllModalsFn: (() => void) | null = null;
  private confirmResolvers: Map<string, (value: boolean) => void> = new Map();
  private promptResolvers: Map<string, (value: string | null) => void> = new Map();

  setFunctions(
    showModal: (config: Omit<ModalConfig, 'id'>) => string,
    hideModal: (id: string) => void,
    hideAllModals: () => void,
  ) {
    this.showModalFn = showModal;
    this.hideModalFn = hideModal;
    this.hideAllModalsFn = hideAllModals;
  }

  private generateId(): string {
    return Date.now().toString(36) + Math.random().toString(36).substr(2);
  }

  alert(title: string, message?: string, buttons?: AlertButton[]): void {
    if (Platform.OS === 'web') {
      // Show custom web modal
      if (!this.showModalFn) {
        console.error('ModalManager not initialized. Make sure ModalProvider is mounted.');
        return;
      }

      this.showModalFn({
        type: 'alert',
        title,
        message,
        buttons: buttons || [{ text: t('common.ok') }],
      } as Omit<ModalConfig, 'id'>);
    } else {
      // Use native alert
      Alert.alert(title, message, buttons);
    }
  }

  async confirm(
    title: string,
    message?: string,
    options?: {
            cancelText?: string;
            confirmText?: string;
            destructive?: boolean;
        },
  ): Promise<boolean> {
    if (Platform.OS === 'web') {
      // Show custom web modal
      if (!this.showModalFn) {
        console.error('ModalManager not initialized. Make sure ModalProvider is mounted.');
        return false;
      }

      const modalId = this.showModalFn({
        type: 'confirm',
        title,
        message,
        cancelText: options?.cancelText,
        confirmText: options?.confirmText,
        destructive: options?.destructive,
      } as Omit<ModalConfig, 'id'>);

      return new Promise<boolean>((resolve) => {
        this.confirmResolvers.set(modalId, resolve);
      });
    } else {
      // Use native alert
      return new Promise<boolean>((resolve) => {
        Alert.alert(
          title,
          message,
          [
            {
              text: options?.cancelText || t('common.cancel'),
              style: 'cancel',
              onPress: () => resolve(false),
            },
            {
              text: options?.confirmText || t('common.ok'),
              style: options?.destructive ? 'destructive' : 'default',
              onPress: () => resolve(true),
            },
          ],
          { cancelable: false },
        );
      });
    }
  }

  show(config: Omit<CustomModalConfig, 'id' | 'type'>): string {
    if (!this.showModalFn) {
      console.error('ModalManager not initialized. Make sure ModalProvider is mounted.');
      return '';
    }

    return this.showModalFn({
      ...config,
      type: 'custom',
    });
  }

  hide(id: string): void {
    if (!this.hideModalFn) {
      console.error('ModalManager not initialized. Make sure ModalProvider is mounted.');
      return;
    }

    this.hideModalFn(id);
  }

  hideAll(): void {
    if (!this.hideAllModalsFn) {
      console.error('ModalManager not initialized. Make sure ModalProvider is mounted.');
      return;
    }

    this.hideAllModalsFn();
  }

  resolveConfirm(id: string, value: boolean): void {
    const resolver = this.confirmResolvers.get(id);
    if (resolver) {
      resolver(value);
      this.confirmResolvers.delete(id);
    }
  }

  resolvePrompt(id: string, value: string | null): void {
    const resolver = this.promptResolvers.get(id);
    if (resolver) {
      resolver(value);
      this.promptResolvers.delete(id);
    }
  }

  async prompt(
    title: string,
    message?: string,
    options?: {
            placeholder?: string;
            defaultValue?: string;
            cancelText?: string;
            confirmText?: string;
            inputType?: 'default' | 'secure-text' | 'email-address' | 'numeric';
<<<<<<< HEAD
        },
  ): Promise<string | null> {
    if (Platform.OS === 'ios' && !options?.inputType) {
      // Use native Alert.prompt on iOS (only supports basic text input)
      return new Promise<string | null>((resolve) => {
        // @ts-ignore - Alert.prompt is iOS only
        Alert.prompt(
          title,
          message,
          [
            {
              text: options?.cancelText || t('common.cancel'),
              style: 'cancel',
              onPress: () => resolve(null),
            },
            {
              text: options?.confirmText || t('common.ok'),
              onPress: (text?: string) => resolve(text || null),
            },
          ],
          'plain-text',
          options?.defaultValue,
          'default',
        );
      });
    } else {
      // Use custom modal for web and Android
      if (!this.showModalFn) {
        console.error('ModalManager not initialized. Make sure ModalProvider is mounted.');
        return null;
      }

      const modalId = this.showModalFn({
        type: 'prompt',
        title,
        message,
        placeholder: options?.placeholder,
        defaultValue: options?.defaultValue,
        cancelText: options?.cancelText,
        confirmText: options?.confirmText,
        inputType: options?.inputType,
      } as Omit<ModalConfig, 'id'>);

      return new Promise<string | null>((resolve) => {
        this.promptResolvers.set(modalId, resolve);
      });
=======
        }
    ): Promise<string | null> {
        if (Platform.OS === 'ios' && !options?.inputType) {
            // Use native Alert.prompt on iOS (only supports basic text input)
            return new Promise<string | null>((resolve) => {
                (Alert as any).prompt(
                    title,
                    message,
                    [
                        {
                            text: options?.cancelText || t('common.cancel'),
                            style: 'cancel',
                            onPress: () => resolve(null)
                        },
                        {
                            text: options?.confirmText || t('common.ok'),
                            onPress: (text?: string) => resolve(text || null)
                        }
                    ],
                    'plain-text',
                    options?.defaultValue,
                    'default'
                );
            });
        } else {
            // Use custom modal for web and Android
            if (!this.showModalFn) {
                console.error('ModalManager not initialized. Make sure ModalProvider is mounted.');
                return null;
            }

            const modalId = this.showModalFn({
                type: 'prompt',
                title,
                message,
                placeholder: options?.placeholder,
                defaultValue: options?.defaultValue,
                cancelText: options?.cancelText,
                confirmText: options?.confirmText,
                inputType: options?.inputType
            } as Omit<ModalConfig, 'id'>);

            return new Promise<string | null>((resolve) => {
                this.promptResolvers.set(modalId, resolve);
            });
        }
>>>>>>> 61aa90ed
    }
  }
}

export const Modal = new ModalManagerClass();<|MERGE_RESOLUTION|>--- conflicted
+++ resolved
@@ -5,201 +5,153 @@
 import { t } from '@/text';
 
 class ModalManagerClass {
-  private showModalFn: ((config: Omit<ModalConfig, 'id'>) => string) | null = null;
-  private hideModalFn: ((id: string) => void) | null = null;
-  private hideAllModalsFn: (() => void) | null = null;
-  private confirmResolvers: Map<string, (value: boolean) => void> = new Map();
-  private promptResolvers: Map<string, (value: string | null) => void> = new Map();
-
-  setFunctions(
-    showModal: (config: Omit<ModalConfig, 'id'>) => string,
-    hideModal: (id: string) => void,
-    hideAllModals: () => void,
-  ) {
-    this.showModalFn = showModal;
-    this.hideModalFn = hideModal;
-    this.hideAllModalsFn = hideAllModals;
-  }
-
-  private generateId(): string {
-    return Date.now().toString(36) + Math.random().toString(36).substr(2);
-  }
-
-  alert(title: string, message?: string, buttons?: AlertButton[]): void {
-    if (Platform.OS === 'web') {
-      // Show custom web modal
-      if (!this.showModalFn) {
-        console.error('ModalManager not initialized. Make sure ModalProvider is mounted.');
-        return;
-      }
-
-      this.showModalFn({
-        type: 'alert',
-        title,
-        message,
-        buttons: buttons || [{ text: t('common.ok') }],
-      } as Omit<ModalConfig, 'id'>);
-    } else {
-      // Use native alert
-      Alert.alert(title, message, buttons);
-    }
-  }
-
-  async confirm(
-    title: string,
-    message?: string,
-    options?: {
+    private showModalFn: ((config: Omit<ModalConfig, 'id'>) => string) | null = null;
+    private hideModalFn: ((id: string) => void) | null = null;
+    private hideAllModalsFn: (() => void) | null = null;
+    private confirmResolvers: Map<string, (value: boolean) => void> = new Map();
+    private promptResolvers: Map<string, (value: string | null) => void> = new Map();
+
+    setFunctions(
+        showModal: (config: Omit<ModalConfig, 'id'>) => string,
+        hideModal: (id: string) => void,
+        hideAllModals: () => void
+    ) {
+        this.showModalFn = showModal;
+        this.hideModalFn = hideModal;
+        this.hideAllModalsFn = hideAllModals;
+    }
+
+    private generateId(): string {
+        return Date.now().toString(36) + Math.random().toString(36).substr(2);
+    }
+
+    alert(title: string, message?: string, buttons?: AlertButton[]): void {
+        if (Platform.OS === 'web') {
+            // Show custom web modal
+            if (!this.showModalFn) {
+                console.error('ModalManager not initialized. Make sure ModalProvider is mounted.');
+                return;
+            }
+
+            this.showModalFn({
+                type: 'alert',
+                title,
+                message,
+                buttons: buttons || [{ text: t('common.ok') }]
+            } as Omit<ModalConfig, 'id'>);
+        } else {
+            // Use native alert
+            Alert.alert(title, message, buttons);
+        }
+    }
+
+    async confirm(
+        title: string,
+        message?: string,
+        options?: {
             cancelText?: string;
             confirmText?: string;
             destructive?: boolean;
-        },
-  ): Promise<boolean> {
-    if (Platform.OS === 'web') {
-      // Show custom web modal
-      if (!this.showModalFn) {
-        console.error('ModalManager not initialized. Make sure ModalProvider is mounted.');
-        return false;
-      }
-
-      const modalId = this.showModalFn({
-        type: 'confirm',
-        title,
-        message,
-        cancelText: options?.cancelText,
-        confirmText: options?.confirmText,
-        destructive: options?.destructive,
-      } as Omit<ModalConfig, 'id'>);
-
-      return new Promise<boolean>((resolve) => {
-        this.confirmResolvers.set(modalId, resolve);
-      });
-    } else {
-      // Use native alert
-      return new Promise<boolean>((resolve) => {
-        Alert.alert(
-          title,
-          message,
-          [
-            {
-              text: options?.cancelText || t('common.cancel'),
-              style: 'cancel',
-              onPress: () => resolve(false),
-            },
-            {
-              text: options?.confirmText || t('common.ok'),
-              style: options?.destructive ? 'destructive' : 'default',
-              onPress: () => resolve(true),
-            },
-          ],
-          { cancelable: false },
-        );
-      });
-    }
-  }
-
-  show(config: Omit<CustomModalConfig, 'id' | 'type'>): string {
-    if (!this.showModalFn) {
-      console.error('ModalManager not initialized. Make sure ModalProvider is mounted.');
-      return '';
-    }
-
-    return this.showModalFn({
-      ...config,
-      type: 'custom',
-    });
-  }
-
-  hide(id: string): void {
-    if (!this.hideModalFn) {
-      console.error('ModalManager not initialized. Make sure ModalProvider is mounted.');
-      return;
-    }
-
-    this.hideModalFn(id);
-  }
-
-  hideAll(): void {
-    if (!this.hideAllModalsFn) {
-      console.error('ModalManager not initialized. Make sure ModalProvider is mounted.');
-      return;
-    }
-
-    this.hideAllModalsFn();
-  }
-
-  resolveConfirm(id: string, value: boolean): void {
-    const resolver = this.confirmResolvers.get(id);
-    if (resolver) {
-      resolver(value);
-      this.confirmResolvers.delete(id);
-    }
-  }
-
-  resolvePrompt(id: string, value: string | null): void {
-    const resolver = this.promptResolvers.get(id);
-    if (resolver) {
-      resolver(value);
-      this.promptResolvers.delete(id);
-    }
-  }
-
-  async prompt(
-    title: string,
-    message?: string,
-    options?: {
+        }
+    ): Promise<boolean> {
+        if (Platform.OS === 'web') {
+            // Show custom web modal
+            if (!this.showModalFn) {
+                console.error('ModalManager not initialized. Make sure ModalProvider is mounted.');
+                return false;
+            }
+
+            const modalId = this.showModalFn({
+                type: 'confirm',
+                title,
+                message,
+                cancelText: options?.cancelText,
+                confirmText: options?.confirmText,
+                destructive: options?.destructive
+            } as Omit<ModalConfig, 'id'>);
+
+            return new Promise<boolean>((resolve) => {
+                this.confirmResolvers.set(modalId, resolve);
+            });
+        } else {
+            // Use native alert
+            return new Promise<boolean>((resolve) => {
+                Alert.alert(
+                    title,
+                    message,
+                    [
+                        {
+                            text: options?.cancelText || t('common.cancel'),
+                            style: 'cancel',
+                            onPress: () => resolve(false)
+                        },
+                        {
+                            text: options?.confirmText || t('common.ok'),
+                            style: options?.destructive ? 'destructive' : 'default',
+                            onPress: () => resolve(true)
+                        }
+                    ],
+                    { cancelable: false }
+                );
+            });
+        }
+    }
+
+    show(config: Omit<CustomModalConfig, 'id' | 'type'>): string {
+        if (!this.showModalFn) {
+            console.error('ModalManager not initialized. Make sure ModalProvider is mounted.');
+            return '';
+        }
+
+        return this.showModalFn({
+            ...config,
+            type: 'custom'
+        });
+    }
+
+    hide(id: string): void {
+        if (!this.hideModalFn) {
+            console.error('ModalManager not initialized. Make sure ModalProvider is mounted.');
+            return;
+        }
+
+        this.hideModalFn(id);
+    }
+
+    hideAll(): void {
+        if (!this.hideAllModalsFn) {
+            console.error('ModalManager not initialized. Make sure ModalProvider is mounted.');
+            return;
+        }
+
+        this.hideAllModalsFn();
+    }
+
+    resolveConfirm(id: string, value: boolean): void {
+        const resolver = this.confirmResolvers.get(id);
+        if (resolver) {
+            resolver(value);
+            this.confirmResolvers.delete(id);
+        }
+    }
+
+    resolvePrompt(id: string, value: string | null): void {
+        const resolver = this.promptResolvers.get(id);
+        if (resolver) {
+            resolver(value);
+            this.promptResolvers.delete(id);
+        }
+    }
+
+    async prompt(
+        title: string,
+        message?: string,
+        options?: {
             placeholder?: string;
             defaultValue?: string;
             cancelText?: string;
             confirmText?: string;
             inputType?: 'default' | 'secure-text' | 'email-address' | 'numeric';
-<<<<<<< HEAD
-        },
-  ): Promise<string | null> {
-    if (Platform.OS === 'ios' && !options?.inputType) {
-      // Use native Alert.prompt on iOS (only supports basic text input)
-      return new Promise<string | null>((resolve) => {
-        // @ts-ignore - Alert.prompt is iOS only
-        Alert.prompt(
-          title,
-          message,
-          [
-            {
-              text: options?.cancelText || t('common.cancel'),
-              style: 'cancel',
-              onPress: () => resolve(null),
-            },
-            {
-              text: options?.confirmText || t('common.ok'),
-              onPress: (text?: string) => resolve(text || null),
-            },
-          ],
-          'plain-text',
-          options?.defaultValue,
-          'default',
-        );
-      });
-    } else {
-      // Use custom modal for web and Android
-      if (!this.showModalFn) {
-        console.error('ModalManager not initialized. Make sure ModalProvider is mounted.');
-        return null;
-      }
-
-      const modalId = this.showModalFn({
-        type: 'prompt',
-        title,
-        message,
-        placeholder: options?.placeholder,
-        defaultValue: options?.defaultValue,
-        cancelText: options?.cancelText,
-        confirmText: options?.confirmText,
-        inputType: options?.inputType,
-      } as Omit<ModalConfig, 'id'>);
-
-      return new Promise<string | null>((resolve) => {
-        this.promptResolvers.set(modalId, resolve);
-      });
-=======
         }
     ): Promise<string | null> {
         if (Platform.OS === 'ios' && !options?.inputType) {
@@ -246,9 +198,7 @@
                 this.promptResolvers.set(modalId, resolve);
             });
         }
->>>>>>> 61aa90ed
-    }
-  }
+    }
 }
 
 export const Modal = new ModalManagerClass();