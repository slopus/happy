import { decodeBase64 } from '@/encryption/base64';
<<<<<<< HEAD
import { decodeUTF8, encodeUTF8 } from '@/encryption/text';

export function parseToken(token: string) {
  const [header, payload, signature] = token.split('.');
  const sub = JSON.parse(decodeUTF8(decodeBase64(payload))).sub;
  if (typeof sub !== 'string') {
    throw new Error('Invalid token');
  }
  return sub;
=======

export function parseToken(token: string) {
    // eslint-disable-next-line @typescript-eslint/no-unused-vars
    const [_header, payload, _signature] = token.split('.');
    const sub = JSON.parse(new TextDecoder().decode(decodeBase64(payload, 'base64url'))).sub;
    if (typeof sub !== 'string') {
        throw new Error('Invalid token');
    }
    return sub;
>>>>>>> 61aa90ed
}<|MERGE_RESOLUTION|>--- conflicted
+++ resolved
@@ -1,15 +1,4 @@
 import { decodeBase64 } from '@/encryption/base64';
-<<<<<<< HEAD
-import { decodeUTF8, encodeUTF8 } from '@/encryption/text';
-
-export function parseToken(token: string) {
-  const [header, payload, signature] = token.split('.');
-  const sub = JSON.parse(decodeUTF8(decodeBase64(payload))).sub;
-  if (typeof sub !== 'string') {
-    throw new Error('Invalid token');
-  }
-  return sub;
-=======
 
 export function parseToken(token: string) {
     // eslint-disable-next-line @typescript-eslint/no-unused-vars
@@ -19,5 +8,4 @@
         throw new Error('Invalid token');
     }
     return sub;
->>>>>>> 61aa90ed
 }