/**
 * Simple remote logger for React Native
 * Patches console to send logs to remote server
 * 
 * ONLY ENABLE IN LOCAL BUILD
 * PRIMARILY FOR AI AUTO DEBUGGING
 */

import { config } from '@/config';


let logBuffer: any[] = [];
const MAX_BUFFER_SIZE = 1000;

export function monkeyPatchConsoleForRemoteLoggingForFasterAiAutoDebuggingOnlyInLocalBuilds() {
  // NEVER ENABLE REMOTE LOGGING IN PRODUCTION
  // This is for local debugging with AI only
  // So AI will have all the logs easily accessible in one file for analysis
  if (!process.env.DANGEROUSLY_LOG_TO_SERVER_FOR_AI_AUTO_DEBUGGING) {
    return;
  }

  const originalConsole = {
    log: console.log,
    info: console.info,
    warn: console.warn,
    error: console.error,
    debug: console.debug,
  };

  const url = config.serverUrl;
  
  if (!url) {
    console.log('[RemoteLogger] No server URL provided, remote logging disabled');
    return;
  }

  const sendLog = async (level: string, args: any[]) => {
    try {
      await fetch(`${url  }/logs-combined-from-cli-and-mobile-for-simple-ai-debugging`, {
        method: 'POST',
        headers: { 'Content-Type': 'application/json' },
        body: JSON.stringify({
          timestamp: new Date().toISOString(),
          level,
          message: args.map(a => 
            typeof a === 'object' ? JSON.stringify(a, null, 2) : String(a),
          ).join('\n'),
          messageRawObject: args,
          source: 'mobile',
          platform: 'ios', // or android
<<<<<<< HEAD
        }),
      });
    } catch (e) {
=======
        })
      })
    // eslint-disable-next-line @typescript-eslint/no-unused-vars
    } catch (_e) {
>>>>>>> 61aa90ed
      // console.error('[RemoteLogger] Failed to send log:', e)
      // Fail silently
    }
  }

  // Patch console methods
  ;(['log', 'info', 'warn', 'error', 'debug'] as const).forEach(level => {
    console[level] = (...args: any[]) => {
      // Always call original
      originalConsole[level](...args);
      
      // Buffer for developer settings
      const entry = {
        timestamp: new Date().toISOString(),
        level,
        message: args,
      };
      logBuffer.push(entry);
      if (logBuffer.length > MAX_BUFFER_SIZE) {
        logBuffer.shift();
      }

      // Send to remote
      sendLog(level, args);
    };
  });

  console.log('[RemoteLogger] Initialized with server:', url);
}

// For developer settings UI
export function getLogBuffer() {
  return [...logBuffer];
}

export function clearLogBuffer() {
  logBuffer = [];
}<|MERGE_RESOLUTION|>--- conflicted
+++ resolved
@@ -9,15 +9,15 @@
 import { config } from '@/config';
 
 
-let logBuffer: any[] = [];
-const MAX_BUFFER_SIZE = 1000;
+let logBuffer: any[] = []
+const MAX_BUFFER_SIZE = 1000
 
 export function monkeyPatchConsoleForRemoteLoggingForFasterAiAutoDebuggingOnlyInLocalBuilds() {
   // NEVER ENABLE REMOTE LOGGING IN PRODUCTION
   // This is for local debugging with AI only
   // So AI will have all the logs easily accessible in one file for analysis
   if (!process.env.DANGEROUSLY_LOG_TO_SERVER_FOR_AI_AUTO_DEBUGGING) {
-    return;
+    return
   }
 
   const originalConsole = {
@@ -26,39 +26,33 @@
     warn: console.warn,
     error: console.error,
     debug: console.debug,
-  };
+  }
 
-  const url = config.serverUrl;
+  const url = config.serverUrl
   
   if (!url) {
-    console.log('[RemoteLogger] No server URL provided, remote logging disabled');
-    return;
+    console.log('[RemoteLogger] No server URL provided, remote logging disabled')
+    return
   }
 
   const sendLog = async (level: string, args: any[]) => {
     try {
-      await fetch(`${url  }/logs-combined-from-cli-and-mobile-for-simple-ai-debugging`, {
+      await fetch(url + '/logs-combined-from-cli-and-mobile-for-simple-ai-debugging', {
         method: 'POST',
         headers: { 'Content-Type': 'application/json' },
         body: JSON.stringify({
           timestamp: new Date().toISOString(),
           level,
           message: args.map(a => 
-            typeof a === 'object' ? JSON.stringify(a, null, 2) : String(a),
+            typeof a === 'object' ? JSON.stringify(a, null, 2) : String(a)
           ).join('\n'),
           messageRawObject: args,
           source: 'mobile',
           platform: 'ios', // or android
-<<<<<<< HEAD
-        }),
-      });
-    } catch (e) {
-=======
         })
       })
     // eslint-disable-next-line @typescript-eslint/no-unused-vars
     } catch (_e) {
->>>>>>> 61aa90ed
       // console.error('[RemoteLogger] Failed to send log:', e)
       // Fail silently
     }
@@ -68,32 +62,32 @@
   ;(['log', 'info', 'warn', 'error', 'debug'] as const).forEach(level => {
     console[level] = (...args: any[]) => {
       // Always call original
-      originalConsole[level](...args);
+      originalConsole[level](...args)
       
       // Buffer for developer settings
       const entry = {
         timestamp: new Date().toISOString(),
         level,
-        message: args,
-      };
-      logBuffer.push(entry);
+        message: args
+      }
+      logBuffer.push(entry)
       if (logBuffer.length > MAX_BUFFER_SIZE) {
-        logBuffer.shift();
+        logBuffer.shift()
       }
 
       // Send to remote
-      sendLog(level, args);
-    };
-  });
+      sendLog(level, args)
+    }
+  })
 
-  console.log('[RemoteLogger] Initialized with server:', url);
+  console.log('[RemoteLogger] Initialized with server:', url)
 }
 
 // For developer settings UI
 export function getLogBuffer() {
-  return [...logBuffer];
+  return [...logBuffer]
 }
 
 export function clearLogBuffer() {
-  logBuffer = [];
+  logBuffer = []
 }