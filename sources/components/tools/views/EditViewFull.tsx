--- conflicted
+++ resolved
@@ -14,32 +14,27 @@
     metadata: Metadata | null;
 }
 
-<<<<<<< HEAD
-export const EditViewFull = React.memo<EditViewFullProps>(({ tool, metadata }) => {
-  const { input } = tool;
-=======
 export const EditViewFull = React.memo<EditViewFullProps>(({ tool }) => {
     const { input } = tool;
->>>>>>> 61aa90ed
 
-  // Parse the input
-  let oldString = '';
-  let newString = '';
-  const parsed = knownTools.Edit.input.safeParse(input);
-  if (parsed.success) {
-    oldString = trimIdent(parsed.data.old_string || '');
-    newString = trimIdent(parsed.data.new_string || '');
-  }
+    // Parse the input
+    let oldString = '';
+    let newString = '';
+    const parsed = knownTools.Edit.input.safeParse(input);
+    if (parsed.success) {
+        oldString = trimIdent(parsed.data.old_string || '');
+        newString = trimIdent(parsed.data.new_string || '');
+    }
 
-  return (
-    <View style={toolFullViewStyles.sectionFullWidth}>
-      <ToolDiffView 
-        oldText={oldString} 
-        newText={newString} 
-        style={{ width: '100%' }}
-        showLineNumbers={true}
-        showPlusMinusSymbols={true}
-      />
-    </View>
-  );
+    return (
+        <View style={toolFullViewStyles.sectionFullWidth}>
+            <ToolDiffView 
+                oldText={oldString} 
+                newText={newString} 
+                style={{ width: '100%' }}
+                showLineNumbers={true}
+                showPlusMinusSymbols={true}
+            />
+        </View>
+    );
 });