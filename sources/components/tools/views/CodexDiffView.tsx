import * as React from 'react';
import { View, Text } from 'react-native';
import { StyleSheet } from 'react-native-unistyles';

import { ToolSectionView } from '../ToolSectionView';

import { ToolDiffView } from '@/components/tools/ToolDiffView';
import { useSetting } from '@/sync/storage';
import { Metadata } from '@/sync/storageTypes';
import { ToolCall } from '@/sync/typesMessage';

interface CodexDiffViewProps {
    tool: ToolCall;
    metadata: Metadata | null;
}

/**
 * Parse a unified diff to extract old and new content
 * This is a simplified parser that handles basic unified diff format
 */
function parseUnifiedDiff(unifiedDiff: string): { oldText: string; newText: string; fileName?: string } {
  const lines = unifiedDiff.split('\n');
  const oldLines: string[] = [];
  const newLines: string[] = [];
  let fileName: string | undefined;
  let inHunk = false;

  for (const line of lines) {
    // Extract filename from diff header
    if (line.startsWith('+++ b/') || line.startsWith('+++ ')) {
      fileName = line.replace(/^\+\+\+ (b\/)?/, '');
      continue;
    }

    // Skip other header lines
    if (line.startsWith('diff --git') || 
            line.startsWith('index ') || 
            line.startsWith('---') ||
            line.startsWith('new file mode') ||
            line.startsWith('deleted file mode')) {
      continue;
    }

    // Hunk header
    if (line.startsWith('@@')) {
      inHunk = true;
      continue;
    }

    if (inHunk) {
      if (line.startsWith('+')) {
        // Added line
        newLines.push(line.substring(1));
      } else if (line.startsWith('-')) {
        // Removed line
        oldLines.push(line.substring(1));
      } else if (line.startsWith(' ')) {
        // Context line (unchanged)
        oldLines.push(line.substring(1));
        newLines.push(line.substring(1));
      } else if (line === '\\ No newline at end of file') {
        // Skip this meta line
        continue;
      } else if (line === '') {
        // Empty line in diff
        oldLines.push('');
        newLines.push('');
      }
    }
  }

  return {
    oldText: oldLines.join('\n'),
    newText: newLines.join('\n'),
    fileName,
  };
}

<<<<<<< HEAD
export const CodexDiffView = React.memo<CodexDiffViewProps>(({ tool, metadata }) => {
  const { theme } = useUnistyles();
  const showLineNumbersInToolViews = useSetting('showLineNumbersInToolViews');
  const { input } = tool;
=======
export const CodexDiffView = React.memo<CodexDiffViewProps>(({ tool }) => {
    const showLineNumbersInToolViews = useSetting('showLineNumbersInToolViews');
    const { input } = tool;
>>>>>>> 61aa90ed

  // Parse the unified diff
  let oldText = '';
  let newText = '';
  let fileName: string | undefined;

  if (input?.unified_diff && typeof input.unified_diff === 'string') {
    const parsed = parseUnifiedDiff(input.unified_diff);
    oldText = parsed.oldText;
    newText = parsed.newText;
    fileName = parsed.fileName;
  }

  // If we have a filename, show it as a header
  const fileHeader = fileName ? (
    <View style={styles.fileHeader}>
      <Text style={styles.fileName}>{fileName}</Text>
    </View>
  ) : null;

  return (
    <>
      {fileHeader}
      <ToolSectionView fullWidth>
        <ToolDiffView 
          oldText={oldText} 
          newText={newText} 
          showLineNumbers={showLineNumbersInToolViews}
          showPlusMinusSymbols={showLineNumbersInToolViews}
        />
      </ToolSectionView>
    </>
  );
});

const styles = StyleSheet.create((theme) => ({
  fileHeader: {
    paddingHorizontal: 16,
    paddingVertical: 8,
    backgroundColor: theme.colors.surfaceHigh,
    borderBottomWidth: 1,
    borderBottomColor: theme.colors.divider,
  },
  fileName: {
    fontSize: 13,
    color: theme.colors.textSecondary,
    fontFamily: 'monospace',
  },
}));<|MERGE_RESOLUTION|>--- conflicted
+++ resolved
@@ -19,119 +19,112 @@
  * This is a simplified parser that handles basic unified diff format
  */
 function parseUnifiedDiff(unifiedDiff: string): { oldText: string; newText: string; fileName?: string } {
-  const lines = unifiedDiff.split('\n');
-  const oldLines: string[] = [];
-  const newLines: string[] = [];
-  let fileName: string | undefined;
-  let inHunk = false;
+    const lines = unifiedDiff.split('\n');
+    const oldLines: string[] = [];
+    const newLines: string[] = [];
+    let fileName: string | undefined;
+    let inHunk = false;
 
-  for (const line of lines) {
-    // Extract filename from diff header
-    if (line.startsWith('+++ b/') || line.startsWith('+++ ')) {
-      fileName = line.replace(/^\+\+\+ (b\/)?/, '');
-      continue;
-    }
+    for (const line of lines) {
+        // Extract filename from diff header
+        if (line.startsWith('+++ b/') || line.startsWith('+++ ')) {
+            fileName = line.replace(/^\+\+\+ (b\/)?/, '');
+            continue;
+        }
 
-    // Skip other header lines
-    if (line.startsWith('diff --git') || 
+        // Skip other header lines
+        if (line.startsWith('diff --git') || 
             line.startsWith('index ') || 
             line.startsWith('---') ||
             line.startsWith('new file mode') ||
             line.startsWith('deleted file mode')) {
-      continue;
+            continue;
+        }
+
+        // Hunk header
+        if (line.startsWith('@@')) {
+            inHunk = true;
+            continue;
+        }
+
+        if (inHunk) {
+            if (line.startsWith('+')) {
+                // Added line
+                newLines.push(line.substring(1));
+            } else if (line.startsWith('-')) {
+                // Removed line
+                oldLines.push(line.substring(1));
+            } else if (line.startsWith(' ')) {
+                // Context line (unchanged)
+                oldLines.push(line.substring(1));
+                newLines.push(line.substring(1));
+            } else if (line === '\\ No newline at end of file') {
+                // Skip this meta line
+                continue;
+            } else if (line === '') {
+                // Empty line in diff
+                oldLines.push('');
+                newLines.push('');
+            }
+        }
     }
 
-    // Hunk header
-    if (line.startsWith('@@')) {
-      inHunk = true;
-      continue;
-    }
-
-    if (inHunk) {
-      if (line.startsWith('+')) {
-        // Added line
-        newLines.push(line.substring(1));
-      } else if (line.startsWith('-')) {
-        // Removed line
-        oldLines.push(line.substring(1));
-      } else if (line.startsWith(' ')) {
-        // Context line (unchanged)
-        oldLines.push(line.substring(1));
-        newLines.push(line.substring(1));
-      } else if (line === '\\ No newline at end of file') {
-        // Skip this meta line
-        continue;
-      } else if (line === '') {
-        // Empty line in diff
-        oldLines.push('');
-        newLines.push('');
-      }
-    }
-  }
-
-  return {
-    oldText: oldLines.join('\n'),
-    newText: newLines.join('\n'),
-    fileName,
-  };
+    return {
+        oldText: oldLines.join('\n'),
+        newText: newLines.join('\n'),
+        fileName
+    };
 }
 
-<<<<<<< HEAD
-export const CodexDiffView = React.memo<CodexDiffViewProps>(({ tool, metadata }) => {
-  const { theme } = useUnistyles();
-  const showLineNumbersInToolViews = useSetting('showLineNumbersInToolViews');
-  const { input } = tool;
-=======
 export const CodexDiffView = React.memo<CodexDiffViewProps>(({ tool }) => {
     const showLineNumbersInToolViews = useSetting('showLineNumbersInToolViews');
     const { input } = tool;
->>>>>>> 61aa90ed
 
-  // Parse the unified diff
-  let oldText = '';
-  let newText = '';
-  let fileName: string | undefined;
+    // Parse the unified diff
+    let oldText = '';
+    let newText = '';
+    let fileName: string | undefined;
 
-  if (input?.unified_diff && typeof input.unified_diff === 'string') {
-    const parsed = parseUnifiedDiff(input.unified_diff);
-    oldText = parsed.oldText;
-    newText = parsed.newText;
-    fileName = parsed.fileName;
-  }
+    if (input?.unified_diff && typeof input.unified_diff === 'string') {
+        const parsed = parseUnifiedDiff(input.unified_diff);
+        oldText = parsed.oldText;
+        newText = parsed.newText;
+        fileName = parsed.fileName;
+    }
 
-  // If we have a filename, show it as a header
-  const fileHeader = fileName ? (
-    <View style={styles.fileHeader}>
-      <Text style={styles.fileName}>{fileName}</Text>
-    </View>
-  ) : null;
+    // If we have a filename, show it as a header
+    const fileHeader = fileName ? (
+        <View style={styles.fileHeader}>
+            <Text style={styles.fileName}>{fileName}</Text>
+        </View>
+    ) : null;
 
-  return (
-    <>
-      {fileHeader}
-      <ToolSectionView fullWidth>
-        <ToolDiffView 
-          oldText={oldText} 
-          newText={newText} 
-          showLineNumbers={showLineNumbersInToolViews}
-          showPlusMinusSymbols={showLineNumbersInToolViews}
-        />
-      </ToolSectionView>
-    </>
-  );
+    return (
+        <>
+            {fileHeader}
+            <ToolSectionView fullWidth>
+                <ToolDiffView 
+                    oldText={oldText} 
+                    newText={newText} 
+                    showLineNumbers={showLineNumbersInToolViews}
+                    showPlusMinusSymbols={showLineNumbersInToolViews}
+                />
+            </ToolSectionView>
+        </>
+    );
 });
 
 const styles = StyleSheet.create((theme) => ({
-  fileHeader: {
-    paddingHorizontal: 16,
-    paddingVertical: 8,
-    backgroundColor: theme.colors.surfaceHigh,
-    borderBottomWidth: 1,
-    borderBottomColor: theme.colors.divider,
-  },
-  fileName: {
-    fontSize: 13,
-    color: theme.colors.textSecondary,
-    fontFamily: 'monospace',
-  },
+    fileHeader: {
+        paddingHorizontal: 16,
+        paddingVertical: 8,
+        backgroundColor: theme.colors.surfaceHigh,
+        borderBottomWidth: 1,
+        borderBottomColor: theme.colors.divider,
+    },
+    fileName: {
+        fontSize: 13,
+        color: theme.colors.textSecondary,
+        fontFamily: 'monospace',
+    },
 }));