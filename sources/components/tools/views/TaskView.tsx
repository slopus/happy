import { Ionicons } from '@expo/vector-icons';
import * as React from 'react';
import { Text, View, ActivityIndicator, StyleSheet, Platform } from 'react-native';
import { useUnistyles } from 'react-native-unistyles';

import { knownTools } from '../../tools/knownTools';

import { ToolViewProps } from './_all';

import { ToolCall } from '@/sync/typesMessage';
import { t } from '@/text';

interface FilteredTool {
    tool: ToolCall;
    title: string;
    state: 'running' | 'completed' | 'error';
}

<<<<<<< HEAD
export const TaskView = React.memo<ToolViewProps>(({ tool, metadata, messages }) => {
  const { theme } = useUnistyles();
  const filtered: FilteredTool[] = [];

  for (const m of messages) {
    if (m.kind === 'tool-call') {
      const knownTool = knownTools[m.tool.name as keyof typeof knownTools] as any;
=======
export const TaskView = React.memo<ToolViewProps>(({ metadata, messages }) => {
    const { theme } = useUnistyles();
    const filtered: FilteredTool[] = [];

    for (const m of messages) {
        if (m.kind === 'tool-call') {
            const knownTool = knownTools[m.tool.name as keyof typeof knownTools] as any;
>>>>>>> 61aa90ed
            
      // Extract title using extractDescription if available, otherwise use title
      let title = m.tool.name;
      if (knownTool) {
        if ('extractDescription' in knownTool && typeof knownTool.extractDescription === 'function') {
          title = knownTool.extractDescription({ tool: m.tool, metadata });
        } else if (knownTool.title) {
          // Handle optional title and function type
          if (typeof knownTool.title === 'function') {
            title = knownTool.title({ tool: m.tool, metadata });
          } else {
            title = knownTool.title;
          }
        }
      }

      if (m.tool.state === 'running' || m.tool.state === 'completed' || m.tool.state === 'error') {
        filtered.push({
          tool: m.tool,
          title,
          state: m.tool.state,
        });
      }
    }
  }

  const styles = StyleSheet.create({
    container: {
      paddingVertical: 4,
      paddingBottom: 12,
    },
    toolItem: {
      flexDirection: 'row',
      alignItems: 'center',
      paddingVertical: 4,
      paddingLeft: 4,
      paddingRight: 2,
    },
    toolTitle: {
      fontSize: 14,
      fontWeight: '500',
      color: theme.colors.textSecondary,
      fontFamily: 'monospace',
      flex: 1,
    },
    statusContainer: {
      marginLeft: 'auto',
      paddingLeft: 8,
    },
    loadingItem: {
      flexDirection: 'row',
      alignItems: 'center',
      paddingVertical: 8,
      paddingHorizontal: 4,
    },
    loadingText: {
      marginLeft: 8,
      fontSize: 14,
      color: theme.colors.textSecondary,
    },
    moreToolsItem: {
      paddingVertical: 4,
      paddingHorizontal: 4,
    },
    moreToolsText: {
      fontSize: 14,
      color: theme.colors.textSecondary,
      fontStyle: 'italic',
      opacity: 0.7,
    },
  });

  if (filtered.length === 0) {
    return null;
  }

  const visibleTools = filtered.slice(filtered.length - 3);
  const remainingCount = filtered.length - 3;

  return (
    <View style={styles.container}>
      {visibleTools.map((item, index) => (
        <View key={`${item.tool.name}-${index}`} style={styles.toolItem}>
          <Text style={styles.toolTitle}>{item.title}</Text>
          <View style={styles.statusContainer}>
            {item.state === 'running' && (
              <ActivityIndicator size={Platform.OS === 'ios' ? 'small' : 14 as any} color={theme.colors.warning} />
            )}
            {item.state === 'completed' && (
              <Ionicons name="checkmark-circle" size={16} color={theme.colors.success} />
            )}
            {item.state === 'error' && (
              <Ionicons name="close-circle" size={16} color={theme.colors.textDestructive} />
            )}
          </View>
        </View>
      ))}
      {remainingCount > 0 && (
        <View style={styles.moreToolsItem}>
          <Text style={styles.moreToolsText}>
            {t('tools.taskView.moreTools', { count: remainingCount })}
          </Text>
        </View>
      )}
    </View>
  );
});<|MERGE_RESOLUTION|>--- conflicted
+++ resolved
@@ -16,15 +16,6 @@
     state: 'running' | 'completed' | 'error';
 }
 
-<<<<<<< HEAD
-export const TaskView = React.memo<ToolViewProps>(({ tool, metadata, messages }) => {
-  const { theme } = useUnistyles();
-  const filtered: FilteredTool[] = [];
-
-  for (const m of messages) {
-    if (m.kind === 'tool-call') {
-      const knownTool = knownTools[m.tool.name as keyof typeof knownTools] as any;
-=======
 export const TaskView = React.memo<ToolViewProps>(({ metadata, messages }) => {
     const { theme } = useUnistyles();
     const filtered: FilteredTool[] = [];
@@ -32,111 +23,110 @@
     for (const m of messages) {
         if (m.kind === 'tool-call') {
             const knownTool = knownTools[m.tool.name as keyof typeof knownTools] as any;
->>>>>>> 61aa90ed
             
-      // Extract title using extractDescription if available, otherwise use title
-      let title = m.tool.name;
-      if (knownTool) {
-        if ('extractDescription' in knownTool && typeof knownTool.extractDescription === 'function') {
-          title = knownTool.extractDescription({ tool: m.tool, metadata });
-        } else if (knownTool.title) {
-          // Handle optional title and function type
-          if (typeof knownTool.title === 'function') {
-            title = knownTool.title({ tool: m.tool, metadata });
-          } else {
-            title = knownTool.title;
-          }
+            // Extract title using extractDescription if available, otherwise use title
+            let title = m.tool.name;
+            if (knownTool) {
+                if ('extractDescription' in knownTool && typeof knownTool.extractDescription === 'function') {
+                    title = knownTool.extractDescription({ tool: m.tool, metadata });
+                } else if (knownTool.title) {
+                    // Handle optional title and function type
+                    if (typeof knownTool.title === 'function') {
+                        title = knownTool.title({ tool: m.tool, metadata });
+                    } else {
+                        title = knownTool.title;
+                    }
+                }
+            }
+
+            if (m.tool.state === 'running' || m.tool.state === 'completed' || m.tool.state === 'error') {
+                filtered.push({
+                    tool: m.tool,
+                    title,
+                    state: m.tool.state
+                });
+            }
         }
-      }
+    }
 
-      if (m.tool.state === 'running' || m.tool.state === 'completed' || m.tool.state === 'error') {
-        filtered.push({
-          tool: m.tool,
-          title,
-          state: m.tool.state,
-        });
-      }
+    const styles = StyleSheet.create({
+        container: {
+            paddingVertical: 4,
+            paddingBottom: 12
+        },
+        toolItem: {
+            flexDirection: 'row',
+            alignItems: 'center',
+            paddingVertical: 4,
+            paddingLeft: 4,
+            paddingRight: 2
+        },
+        toolTitle: {
+            fontSize: 14,
+            fontWeight: '500',
+            color: theme.colors.textSecondary,
+            fontFamily: 'monospace',
+            flex: 1,
+        },
+        statusContainer: {
+            marginLeft: 'auto',
+            paddingLeft: 8,
+        },
+        loadingItem: {
+            flexDirection: 'row',
+            alignItems: 'center',
+            paddingVertical: 8,
+            paddingHorizontal: 4,
+        },
+        loadingText: {
+            marginLeft: 8,
+            fontSize: 14,
+            color: theme.colors.textSecondary,
+        },
+        moreToolsItem: {
+            paddingVertical: 4,
+            paddingHorizontal: 4,
+        },
+        moreToolsText: {
+            fontSize: 14,
+            color: theme.colors.textSecondary,
+            fontStyle: 'italic',
+            opacity: 0.7,
+        },
+    });
+
+    if (filtered.length === 0) {
+        return null;
     }
-  }
 
-  const styles = StyleSheet.create({
-    container: {
-      paddingVertical: 4,
-      paddingBottom: 12,
-    },
-    toolItem: {
-      flexDirection: 'row',
-      alignItems: 'center',
-      paddingVertical: 4,
-      paddingLeft: 4,
-      paddingRight: 2,
-    },
-    toolTitle: {
-      fontSize: 14,
-      fontWeight: '500',
-      color: theme.colors.textSecondary,
-      fontFamily: 'monospace',
-      flex: 1,
-    },
-    statusContainer: {
-      marginLeft: 'auto',
-      paddingLeft: 8,
-    },
-    loadingItem: {
-      flexDirection: 'row',
-      alignItems: 'center',
-      paddingVertical: 8,
-      paddingHorizontal: 4,
-    },
-    loadingText: {
-      marginLeft: 8,
-      fontSize: 14,
-      color: theme.colors.textSecondary,
-    },
-    moreToolsItem: {
-      paddingVertical: 4,
-      paddingHorizontal: 4,
-    },
-    moreToolsText: {
-      fontSize: 14,
-      color: theme.colors.textSecondary,
-      fontStyle: 'italic',
-      opacity: 0.7,
-    },
-  });
+    const visibleTools = filtered.slice(filtered.length - 3);
+    const remainingCount = filtered.length - 3;
 
-  if (filtered.length === 0) {
-    return null;
-  }
-
-  const visibleTools = filtered.slice(filtered.length - 3);
-  const remainingCount = filtered.length - 3;
-
-  return (
-    <View style={styles.container}>
-      {visibleTools.map((item, index) => (
-        <View key={`${item.tool.name}-${index}`} style={styles.toolItem}>
-          <Text style={styles.toolTitle}>{item.title}</Text>
-          <View style={styles.statusContainer}>
-            {item.state === 'running' && (
-              <ActivityIndicator size={Platform.OS === 'ios' ? 'small' : 14 as any} color={theme.colors.warning} />
+    return (
+        <View style={styles.container}>
+            {visibleTools.map((item, index) => (
+                <View key={`${item.tool.name}-${index}`} style={styles.toolItem}>
+                    <Text style={styles.toolTitle}>{item.title}</Text>
+                    <View style={styles.statusContainer}>
+                        {item.state === 'running' && (
+                            <ActivityIndicator size={Platform.OS === 'ios' ? "small" : 14 as any} color={theme.colors.warning} />
+                        )}
+                        {item.state === 'completed' && (
+                            <Ionicons name="checkmark-circle" size={16} color={theme.colors.success} />
+                        )}
+                        {item.state === 'error' && (
+                            <Ionicons name="close-circle" size={16} color={theme.colors.textDestructive} />
+                        )}
+                    </View>
+                </View>
+            ))}
+            {remainingCount > 0 && (
+                <View style={styles.moreToolsItem}>
+                    <Text style={styles.moreToolsText}>
+                        {t('tools.taskView.moreTools', { count: remainingCount })}
+                    </Text>
+                </View>
             )}
-            {item.state === 'completed' && (
-              <Ionicons name="checkmark-circle" size={16} color={theme.colors.success} />
-            )}
-            {item.state === 'error' && (
-              <Ionicons name="close-circle" size={16} color={theme.colors.textDestructive} />
-            )}
-          </View>
         </View>
-      ))}
-      {remainingCount > 0 && (
-        <View style={styles.moreToolsItem}>
-          <Text style={styles.moreToolsText}>
-            {t('tools.taskView.moreTools', { count: remainingCount })}
-          </Text>
-        </View>
-      )}
-    </View>
-  );
+    );
 });