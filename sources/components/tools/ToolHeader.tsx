import { Ionicons } from '@expo/vector-icons';
import * as React from 'react';
import { Text, View } from 'react-native';
import { StyleSheet, useUnistyles } from 'react-native-unistyles';

import { knownTools } from '@/components/tools/knownTools';
import { ToolCall } from '@/sync/typesMessage';


interface ToolHeaderProps {
    tool: ToolCall;
}

export function ToolHeader({ tool }: ToolHeaderProps) {
  const { theme } = useUnistyles();
  const knownTool = knownTools[tool.name as keyof typeof knownTools] as any;

<<<<<<< HEAD
  // Extract status first for Bash tool to potentially use as title
  let status: string | null = null;
  if (knownTool && typeof knownTool.extractStatus === 'function') {
    const extractedStatus = knownTool.extractStatus({ tool, metadata: null });
    if (typeof extractedStatus === 'string' && extractedStatus) {
      status = extractedStatus;
    }
  }
=======
>>>>>>> 61aa90ed

  // Handle optional title and function type
  let toolTitle = tool.name;
  if (knownTool?.title) {
    if (typeof knownTool.title === 'function') {
      toolTitle = knownTool.title({ tool, metadata: null });
    } else {
      toolTitle = knownTool.title;
    }
  }

  const icon = knownTool?.icon ? knownTool.icon(18, theme.colors.header.tint) : <Ionicons name="construct-outline" size={18} color={theme.colors.header.tint} />;

  // Extract subtitle using the same logic as ToolView
  let subtitle = null;
  if (knownTool && typeof knownTool.extractSubtitle === 'function') {
    const extractedSubtitle = knownTool.extractSubtitle({ tool, metadata: null });
    if (typeof extractedSubtitle === 'string' && extractedSubtitle) {
      subtitle = extractedSubtitle;
    }
  }

  return (
    <View style={styles.container}>
      <View style={styles.titleContainer}>
        <View style={styles.titleRow}>
          {icon}
          <Text style={styles.title} numberOfLines={1}>{toolTitle}</Text>
        </View>
        {subtitle && (
          <Text style={styles.subtitle} numberOfLines={1}>{subtitle}</Text>
        )}
      </View>
    </View>
  );
}

const styles = StyleSheet.create((theme) => ({
  container: {
    flexDirection: 'row',
    justifyContent: 'center',
    alignItems: 'center',
    flexGrow: 1,
    flexBasis: 0,
    paddingHorizontal: 4,
  },
  titleContainer: {
    flexDirection: 'column',
    alignItems: 'center',
    flexGrow: 1,
    flexBasis: 0,
  },
  titleRow: {
    flexDirection: 'row',
    alignItems: 'center',
    gap: 6,
  },
  title: {
    fontSize: 14,
    fontWeight: '500',
    color: theme.colors.text,
    textAlign: 'center',
  },
  subtitle: {
    fontSize: 11,
    color: theme.colors.textSecondary,
    textAlign: 'center',
    marginTop: 2,
  },
}));<|MERGE_RESOLUTION|>--- conflicted
+++ resolved
@@ -12,87 +12,76 @@
 }
 
 export function ToolHeader({ tool }: ToolHeaderProps) {
-  const { theme } = useUnistyles();
-  const knownTool = knownTools[tool.name as keyof typeof knownTools] as any;
+    const { theme } = useUnistyles();
+    const knownTool = knownTools[tool.name as keyof typeof knownTools] as any;
 
-<<<<<<< HEAD
-  // Extract status first for Bash tool to potentially use as title
-  let status: string | null = null;
-  if (knownTool && typeof knownTool.extractStatus === 'function') {
-    const extractedStatus = knownTool.extractStatus({ tool, metadata: null });
-    if (typeof extractedStatus === 'string' && extractedStatus) {
-      status = extractedStatus;
+
+    // Handle optional title and function type
+    let toolTitle = tool.name;
+    if (knownTool?.title) {
+        if (typeof knownTool.title === 'function') {
+            toolTitle = knownTool.title({ tool, metadata: null });
+        } else {
+            toolTitle = knownTool.title;
+        }
     }
-  }
-=======
->>>>>>> 61aa90ed
 
-  // Handle optional title and function type
-  let toolTitle = tool.name;
-  if (knownTool?.title) {
-    if (typeof knownTool.title === 'function') {
-      toolTitle = knownTool.title({ tool, metadata: null });
-    } else {
-      toolTitle = knownTool.title;
+    const icon = knownTool?.icon ? knownTool.icon(18, theme.colors.header.tint) : <Ionicons name="construct-outline" size={18} color={theme.colors.header.tint} />;
+
+    // Extract subtitle using the same logic as ToolView
+    let subtitle = null;
+    if (knownTool && typeof knownTool.extractSubtitle === 'function') {
+        const extractedSubtitle = knownTool.extractSubtitle({ tool, metadata: null });
+        if (typeof extractedSubtitle === 'string' && extractedSubtitle) {
+            subtitle = extractedSubtitle;
+        }
     }
-  }
 
-  const icon = knownTool?.icon ? knownTool.icon(18, theme.colors.header.tint) : <Ionicons name="construct-outline" size={18} color={theme.colors.header.tint} />;
-
-  // Extract subtitle using the same logic as ToolView
-  let subtitle = null;
-  if (knownTool && typeof knownTool.extractSubtitle === 'function') {
-    const extractedSubtitle = knownTool.extractSubtitle({ tool, metadata: null });
-    if (typeof extractedSubtitle === 'string' && extractedSubtitle) {
-      subtitle = extractedSubtitle;
-    }
-  }
-
-  return (
-    <View style={styles.container}>
-      <View style={styles.titleContainer}>
-        <View style={styles.titleRow}>
-          {icon}
-          <Text style={styles.title} numberOfLines={1}>{toolTitle}</Text>
+    return (
+        <View style={styles.container}>
+            <View style={styles.titleContainer}>
+                <View style={styles.titleRow}>
+                    {icon}
+                    <Text style={styles.title} numberOfLines={1}>{toolTitle}</Text>
+                </View>
+                {subtitle && (
+                    <Text style={styles.subtitle} numberOfLines={1}>{subtitle}</Text>
+                )}
+            </View>
         </View>
-        {subtitle && (
-          <Text style={styles.subtitle} numberOfLines={1}>{subtitle}</Text>
-        )}
-      </View>
-    </View>
-  );
+    );
 }
 
 const styles = StyleSheet.create((theme) => ({
-  container: {
-    flexDirection: 'row',
-    justifyContent: 'center',
-    alignItems: 'center',
-    flexGrow: 1,
-    flexBasis: 0,
-    paddingHorizontal: 4,
-  },
-  titleContainer: {
-    flexDirection: 'column',
-    alignItems: 'center',
-    flexGrow: 1,
-    flexBasis: 0,
-  },
-  titleRow: {
-    flexDirection: 'row',
-    alignItems: 'center',
-    gap: 6,
-  },
-  title: {
-    fontSize: 14,
-    fontWeight: '500',
-    color: theme.colors.text,
-    textAlign: 'center',
-  },
-  subtitle: {
-    fontSize: 11,
-    color: theme.colors.textSecondary,
-    textAlign: 'center',
-    marginTop: 2,
-  },
+    container: {
+        flexDirection: 'row',
+        justifyContent: 'center',
+        alignItems: 'center',
+        flexGrow: 1,
+        flexBasis: 0,
+        paddingHorizontal: 4,
+    },
+    titleContainer: {
+        flexDirection: 'column',
+        alignItems: 'center',
+        flexGrow: 1,
+        flexBasis: 0
+    },
+    titleRow: {
+        flexDirection: 'row',
+        alignItems: 'center',
+        gap: 6,
+    },
+    title: {
+        fontSize: 14,
+        fontWeight: '500',
+        color: theme.colors.text,
+        textAlign: 'center',
+    },
+    subtitle: {
+        fontSize: 11,
+        color: theme.colors.textSecondary,
+        textAlign: 'center',
+        marginTop: 2,
+    },
 }));