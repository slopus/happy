import * as React from 'react';
<<<<<<< HEAD
import { useSession, useSessionMessages } from '@/sync/storage';
import { ActivityIndicator, FlatList, Platform, View } from 'react-native';
=======
>>>>>>> 61aa90ed
import { useCallback } from 'react';
import { FlatList, Platform, View } from 'react-native';
import { useSafeAreaInsets } from 'react-native-safe-area-context';

import { ChatFooter } from './ChatFooter';
import { MessageView } from './MessageView';

import { useSession, useSessionMessages } from "@/sync/storage";
import { Metadata, Session } from '@/sync/storageTypes';
import { Message } from '@/sync/typesMessage';
import { useHeaderHeight } from '@/utils/responsive';

export const ChatList = React.memo((props: { session: Session }) => {
  const { messages } = useSessionMessages(props.session.id);
  return (
    <ChatListInternal
      metadata={props.session.metadata}
      sessionId={props.session.id}
      messages={messages}
    />
  );
});

const ListHeader = React.memo(() => {
  const headerHeight = useHeaderHeight();
  const safeArea = useSafeAreaInsets();
  return <View style={{ flexDirection: 'row', alignItems: 'center', height: headerHeight + safeArea.top + 32 }} />;
});

const ListFooter = React.memo((props: { sessionId: string }) => {
  const session = useSession(props.sessionId)!;
  return (
    <ChatFooter controlledByUser={session.agentState?.controlledByUser || false} />
  );
});

const ChatListInternal = React.memo((props: {
    metadata: Metadata | null,
    sessionId: string,
    messages: Message[],
}) => {
  const keyExtractor = useCallback((item: any) => item.id, []);
  const renderItem = useCallback(({ item }: { item: any }) => (
    <MessageView message={item} metadata={props.metadata} sessionId={props.sessionId} />
  ), [props.metadata, props.sessionId]);
  return (
    <FlatList
      data={props.messages}
      inverted={true}
      keyExtractor={keyExtractor}
      maintainVisibleContentPosition={{
        minIndexForVisible: 0,
        autoscrollToTopThreshold: 10,
      }}
      keyboardShouldPersistTaps="handled"
      keyboardDismissMode={Platform.OS === 'ios' ? 'interactive' : 'none'}
      renderItem={renderItem}
      ListHeaderComponent={<ListFooter sessionId={props.sessionId} />}
      ListFooterComponent={<ListHeader />}
    />
  );
});<|MERGE_RESOLUTION|>--- conflicted
+++ resolved
@@ -1,9 +1,4 @@
 import * as React from 'react';
-<<<<<<< HEAD
-import { useSession, useSessionMessages } from '@/sync/storage';
-import { ActivityIndicator, FlatList, Platform, View } from 'react-native';
-=======
->>>>>>> 61aa90ed
 import { useCallback } from 'react';
 import { FlatList, Platform, View } from 'react-native';
 import { useSafeAreaInsets } from 'react-native-safe-area-context';
@@ -17,27 +12,27 @@
 import { useHeaderHeight } from '@/utils/responsive';
 
 export const ChatList = React.memo((props: { session: Session }) => {
-  const { messages } = useSessionMessages(props.session.id);
-  return (
-    <ChatListInternal
-      metadata={props.session.metadata}
-      sessionId={props.session.id}
-      messages={messages}
-    />
-  );
+    const { messages } = useSessionMessages(props.session.id);
+    return (
+        <ChatListInternal
+            metadata={props.session.metadata}
+            sessionId={props.session.id}
+            messages={messages}
+        />
+    )
 });
 
 const ListHeader = React.memo(() => {
-  const headerHeight = useHeaderHeight();
-  const safeArea = useSafeAreaInsets();
-  return <View style={{ flexDirection: 'row', alignItems: 'center', height: headerHeight + safeArea.top + 32 }} />;
+    const headerHeight = useHeaderHeight();
+    const safeArea = useSafeAreaInsets();
+    return <View style={{ flexDirection: 'row', alignItems: 'center', height: headerHeight + safeArea.top + 32 }} />;
 });
 
 const ListFooter = React.memo((props: { sessionId: string }) => {
-  const session = useSession(props.sessionId)!;
-  return (
-    <ChatFooter controlledByUser={session.agentState?.controlledByUser || false} />
-  );
+    const session = useSession(props.sessionId)!;
+    return (
+        <ChatFooter controlledByUser={session.agentState?.controlledByUser || false} />
+    )
 });
 
 const ChatListInternal = React.memo((props: {
@@ -45,24 +40,24 @@
     sessionId: string,
     messages: Message[],
 }) => {
-  const keyExtractor = useCallback((item: any) => item.id, []);
-  const renderItem = useCallback(({ item }: { item: any }) => (
-    <MessageView message={item} metadata={props.metadata} sessionId={props.sessionId} />
-  ), [props.metadata, props.sessionId]);
-  return (
-    <FlatList
-      data={props.messages}
-      inverted={true}
-      keyExtractor={keyExtractor}
-      maintainVisibleContentPosition={{
-        minIndexForVisible: 0,
-        autoscrollToTopThreshold: 10,
-      }}
-      keyboardShouldPersistTaps="handled"
-      keyboardDismissMode={Platform.OS === 'ios' ? 'interactive' : 'none'}
-      renderItem={renderItem}
-      ListHeaderComponent={<ListFooter sessionId={props.sessionId} />}
-      ListFooterComponent={<ListHeader />}
-    />
-  );
+    const keyExtractor = useCallback((item: any) => item.id, []);
+    const renderItem = useCallback(({ item }: { item: any }) => (
+        <MessageView message={item} metadata={props.metadata} sessionId={props.sessionId} />
+    ), [props.metadata, props.sessionId]);
+    return (
+        <FlatList
+            data={props.messages}
+            inverted={true}
+            keyExtractor={keyExtractor}
+            maintainVisibleContentPosition={{
+                minIndexForVisible: 0,
+                autoscrollToTopThreshold: 10,
+            }}
+            keyboardShouldPersistTaps="handled"
+            keyboardDismissMode={Platform.OS === 'ios' ? 'interactive' : 'none'}
+            renderItem={renderItem}
+            ListHeaderComponent={<ListFooter sessionId={props.sessionId} />}
+            ListFooterComponent={<ListHeader />}
+        />
+    )
 });