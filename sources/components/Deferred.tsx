--- conflicted
+++ resolved
@@ -1,27 +1,18 @@
 import * as React from 'react';
 
 export const Deferred = React.memo((props: { children: React.ReactNode, enabled?: boolean }) => {
-  const [enabled, setEnabled] = React.useState(props.enabled ?? false);
+    const [enabled, setEnabled] = React.useState(props.enabled ?? false);
 
-<<<<<<< HEAD
-  React.useEffect(() => {
-    const timeout = setTimeout(() => {
-      setEnabled(true);
-    }, 10);
-    return () => clearTimeout(timeout);
-  }, []);
-=======
     React.useEffect(() => {
         const timeout = setTimeout(() => {
             setEnabled(true);
         }, 10);
         return () => clearTimeout(timeout);
     }, []);
->>>>>>> 61aa90ed
 
-  return (
-    <React.Fragment>
-      {enabled ? props.children : null}
-    </React.Fragment>
-  );
+    return (
+        <React.Fragment>
+            {enabled ? props.children : null}
+        </React.Fragment>
+    )
 });