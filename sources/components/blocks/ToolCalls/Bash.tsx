--- conflicted
+++ resolved
@@ -3,13 +3,9 @@
 import { MonoText as Text } from './MonoText';
 import { Ionicons } from '@expo/vector-icons';
 import { type ToolCall } from "@/sync/storageTypes";
-<<<<<<< HEAD
-import { SingleLineToolSummaryBlock as SingleLineToolSummaryBlock } from './SingleLinePressForDetail';
-import { Typography } from '@/constants/Typography';
-=======
 import { SingleLineToolSummaryBlock as SingleLineToolSummaryBlock } from '../SingleLineToolSummaryBlock';
 import { TOOL_COMPACT_VIEW_STYLES, TOOL_CONTAINER_STYLES } from './constants';
->>>>>>> 35936f56
+import { Typography } from '@/constants/Typography';
 
 export type BashToolCall = Omit<ToolCall, 'name'> & { name: 'Bash' };
 
