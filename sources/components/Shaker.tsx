import * as React from 'react';
import { Animated, View, ViewProps, useAnimatedValue } from 'react-native';

export type ShakeInstance = {
    shake: () => void;
}

export const Shaker = React.memo(React.forwardRef<ShakeInstance, ViewProps>((props, ref) => {
<<<<<<< HEAD
  const { style, ...rest } = props;
  const baseRef = React.useRef<View>(null);
  const shakeValue = useAnimatedValue(0, { useNativeDriver: true });
  React.useImperativeHandle(ref, () => ({
    shake: () => {
      const offsets = shakeKeyframes();
      const duration = 300;
      const animations: Animated.CompositeAnimation[] = [];
      for (let i = 0; i < offsets.length; i++) {
        animations.push(Animated.timing(shakeValue, {
          toValue: offsets[i],
          duration: duration / offsets.length,
          useNativeDriver: true,
        }));
      }
      Animated.sequence(animations).start();
    },
  }));
  return (
    <Animated.View ref={baseRef} style={[{ transform: [{ translateX: shakeValue }] }, style]} {...rest} />
  );
}));

function shakeKeyframes(amplitude: number = 3.0, count: number = 4, decay: boolean = false) {
  const keyframes: number[] = [];
  keyframes.push(0);
  for (let i = 0; i < count; i++) {
    const sign = (i % 2 == 0) ? 1.0 : -1.0;
    const multiplier = decay ? (1.0 / (i + 1)) : 1.0;
    keyframes.push(amplitude * sign * multiplier);
  }
  keyframes.push(0);
  return keyframes;
=======
    const { style, ...rest } = props;
    const baseRef = React.useRef<View>(null);
    const shakeValue = useAnimatedValue(0, { useNativeDriver: true });
    React.useImperativeHandle(ref, () => ({
        shake: () => {
            const offsets = shakeKeyframes();
            const duration = 300;
            const animations: Animated.CompositeAnimation[] = [];
            for (let i = 0; i < offsets.length; i++) {
                animations.push(Animated.timing(shakeValue, {
                    toValue: offsets[i],
                    duration: duration / offsets.length,
                    useNativeDriver: true
                }));
            }
            Animated.sequence(animations).start();
        }
    }));
    return (
        <Animated.View ref={baseRef} style={[{ transform: [{ translateX: shakeValue }] }, style]} {...rest} />
    );
}));

function shakeKeyframes(amplitude: number = 3.0, count: number = 4, decay: boolean = false) {
    const keyframes: number[] = [];
    keyframes.push(0);
    for (let i = 0; i < count; i++) {
        const sign = (i % 2 == 0) ? 1.0 : -1.0;
        const multiplier = decay ? (1.0 / (i + 1)) : 1.0;
        keyframes.push(amplitude * sign * multiplier);
    }
    keyframes.push(0);
    return keyframes;
>>>>>>> 61aa90ed
}<|MERGE_RESOLUTION|>--- conflicted
+++ resolved
@@ -6,41 +6,6 @@
 }
 
 export const Shaker = React.memo(React.forwardRef<ShakeInstance, ViewProps>((props, ref) => {
-<<<<<<< HEAD
-  const { style, ...rest } = props;
-  const baseRef = React.useRef<View>(null);
-  const shakeValue = useAnimatedValue(0, { useNativeDriver: true });
-  React.useImperativeHandle(ref, () => ({
-    shake: () => {
-      const offsets = shakeKeyframes();
-      const duration = 300;
-      const animations: Animated.CompositeAnimation[] = [];
-      for (let i = 0; i < offsets.length; i++) {
-        animations.push(Animated.timing(shakeValue, {
-          toValue: offsets[i],
-          duration: duration / offsets.length,
-          useNativeDriver: true,
-        }));
-      }
-      Animated.sequence(animations).start();
-    },
-  }));
-  return (
-    <Animated.View ref={baseRef} style={[{ transform: [{ translateX: shakeValue }] }, style]} {...rest} />
-  );
-}));
-
-function shakeKeyframes(amplitude: number = 3.0, count: number = 4, decay: boolean = false) {
-  const keyframes: number[] = [];
-  keyframes.push(0);
-  for (let i = 0; i < count; i++) {
-    const sign = (i % 2 == 0) ? 1.0 : -1.0;
-    const multiplier = decay ? (1.0 / (i + 1)) : 1.0;
-    keyframes.push(amplitude * sign * multiplier);
-  }
-  keyframes.push(0);
-  return keyframes;
-=======
     const { style, ...rest } = props;
     const baseRef = React.useRef<View>(null);
     const shakeValue = useAnimatedValue(0, { useNativeDriver: true });
@@ -74,5 +39,4 @@
     }
     keyframes.push(0);
     return keyframes;
->>>>>>> 61aa90ed
 }