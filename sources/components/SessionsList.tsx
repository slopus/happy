--- conflicted
+++ resolved
@@ -2,20 +2,10 @@
 import { usePathname } from 'expo-router';
 import { useRouter } from 'expo-router';
 import React from 'react';
-<<<<<<< HEAD
-import { View, Pressable, FlatList, Platform } from 'react-native';
-import { Text } from '@/components/StyledText';
-import { usePathname } from 'expo-router';
-import { SessionListViewItem, useSessionListViewData } from '@/sync/storage';
-import { Ionicons } from '@expo/vector-icons';
-import { getSessionName, useSessionStatus, getSessionSubtitle, getSessionAvatarId } from '@/utils/sessionUtils';
-import { Avatar } from './Avatar';
-=======
 import { View, Pressable, FlatList } from 'react-native';
 import { useSafeAreaInsets } from 'react-native-safe-area-context';
 import { StyleSheet, useUnistyles } from 'react-native-unistyles';
 
->>>>>>> 61aa90ed
 import { ActiveSessionsGroup } from './ActiveSessionsGroup';
 import { ActiveSessionsGroupCompact } from './ActiveSessionsGroupCompact';
 import { Avatar } from './Avatar';
@@ -23,12 +13,6 @@
 import { ItemGroup } from './ItemGroup';
 import { layout } from './layout';
 import { StatusDot } from './StatusDot';
-<<<<<<< HEAD
-import { StyleSheet } from 'react-native-unistyles';
-import { useIsTablet } from '@/utils/responsive';
-import { requestReview } from '@/utils/requestReview';
-=======
->>>>>>> 61aa90ed
 import { UpdateBanner } from './UpdateBanner';
 
 import { Text } from '@/components/StyledText';
@@ -38,249 +22,6 @@
 import { useSetting } from '@/sync/storage';
 import { Session } from '@/sync/storageTypes';
 import { t } from '@/text';
-<<<<<<< HEAD
-import { ContextMenu, ContextMenuAction, useContextMenu } from '@/components/ContextMenu';
-import * as Clipboard from 'expo-clipboard';
-import { Modal } from '@/modal';
-import { storage } from '@/sync/storage';
-
-const stylesheet = StyleSheet.create((theme, runtime) => ({
-  container: {
-    flex: 1,
-    flexDirection: 'row',
-    justifyContent: 'center',
-    alignItems: 'stretch',
-    backgroundColor: theme.colors.groupped.background,
-  },
-  contentContainer: {
-    flex: 1,
-    maxWidth: layout.maxWidth,
-  },
-  headerSection: {
-    backgroundColor: theme.colors.groupped.background,
-    paddingHorizontal: 24,
-    paddingTop: 20,
-    paddingBottom: 8,
-  },
-  headerText: {
-    fontSize: 14,
-    fontWeight: '600',
-    color: theme.colors.groupped.sectionTitle,
-    letterSpacing: 0.1,
-    ...Typography.default('semiBold'),
-  },
-  projectGroup: {
-    paddingHorizontal: 16,
-    paddingVertical: 10,
-    backgroundColor: theme.colors.surface,
-  },
-  projectGroupTitle: {
-    fontSize: 13,
-    fontWeight: '600',
-    color: theme.colors.text,
-    ...Typography.default('semiBold'),
-  },
-  projectGroupSubtitle: {
-    fontSize: 11,
-    color: theme.colors.textSecondary,
-    marginTop: 2,
-    ...Typography.default(),
-  },
-  sessionItem: {
-    height: 88,
-    flexDirection: 'row',
-    alignItems: 'center',
-    paddingHorizontal: 16,
-    backgroundColor: theme.colors.surface,
-    marginHorizontal: 16,
-    marginBottom: 1,
-  },
-  sessionItemFirst: {
-    borderTopLeftRadius: 12,
-    borderTopRightRadius: 12,
-  },
-  sessionItemLast: {
-    borderBottomLeftRadius: 12,
-    borderBottomRightRadius: 12,
-    marginBottom: 12,
-  },
-  sessionItemSingle: {
-    borderRadius: 12,
-    marginBottom: 12,
-  },
-  sessionItemSelected: {
-    backgroundColor: theme.colors.surfaceSelected,
-  },
-  sessionItemKeyboardFocused: {
-    borderWidth: Platform.select({ web: 2, default: 1 }),
-    borderColor: theme.colors.textLink,
-    backgroundColor: Platform.select({
-      web: theme.colors.input.background,
-      default: theme.colors.surfaceHigh,
-    }),
-  },
-  sessionContent: {
-    flex: 1,
-    marginLeft: 16,
-    justifyContent: 'center',
-  },
-  sessionTitleRow: {
-    flexDirection: 'row',
-    alignItems: 'center',
-    marginBottom: 2,
-  },
-  sessionTitle: {
-    fontSize: 15,
-    fontWeight: '500',
-    flex: 1,
-    ...Typography.default('semiBold'),
-  },
-  sessionTitleConnected: {
-    color: theme.colors.text,
-  },
-  sessionTitleDisconnected: {
-    color: theme.colors.textSecondary,
-  },
-  sessionSubtitle: {
-    fontSize: 13,
-    color: theme.colors.textSecondary,
-    marginBottom: 4,
-    ...Typography.default(),
-  },
-  statusRow: {
-    flexDirection: 'row',
-    alignItems: 'center',
-  },
-  statusDotContainer: {
-    alignItems: 'center',
-    justifyContent: 'center',
-    height: 16,
-    marginTop: 2,
-    marginRight: 4,
-  },
-  statusText: {
-    fontSize: 12,
-    fontWeight: '500',
-    lineHeight: 16,
-    ...Typography.default(),
-  },
-  avatarContainer: {
-    position: 'relative',
-    width: 48,
-    height: 48,
-  },
-  draftIconContainer: {
-    position: 'absolute',
-    bottom: -2,
-    right: -2,
-    width: 18,
-    height: 18,
-    alignItems: 'center',
-    justifyContent: 'center',
-  },
-  draftIconOverlay: {
-    color: theme.colors.textSecondary,
-  },
-}));
-
-export function SessionsList() {
-  const styles = stylesheet;
-  const safeArea = useSafeAreaInsets();
-  const data = useSessionListViewData();
-  const pathname = usePathname();
-  const isTablet = useIsTablet();
-  const navigateToSession = useNavigateToSession();
-  const compactSessionView = useSetting('compactSessionView');
-  const selectable = isTablet;
-  const removeSession = React.useCallback((sessionId: string) => {
-    storage.getState().removeSession(sessionId);
-  }, []);
-  const [selectedSessionIndex, setSelectedSessionIndex] = React.useState<number>(-1);
-  const [focusedSessionId, setFocusedSessionId] = React.useState<string | null>(null);
-
-  // Keyboard shortcuts for session management
-  React.useEffect(() => {
-    if (Platform.OS !== 'web') return;
-
-    const handleKeyDown = (event: KeyboardEvent) => {
-      // Only handle shortcuts when on sessions list screen
-      if (!pathname.startsWith('/') || pathname !== '/') return;
-
-      const sessions = data?.filter(item => item.type === 'session').map(item => (item as any).session) || [];
-      if (sessions.length === 0) return;
-
-      switch (event.key) {
-        case 'ArrowDown':
-          event.preventDefault();
-          setSelectedSessionIndex(prev => {
-            const newIndex = prev < sessions.length - 1 ? prev + 1 : prev;
-            setFocusedSessionId(sessions[newIndex]?.id || null);
-            return newIndex;
-          });
-          break;
-
-        case 'ArrowUp':
-          event.preventDefault();
-          setSelectedSessionIndex(prev => {
-            const newIndex = prev > 0 ? prev - 1 : prev;
-            setFocusedSessionId(sessions[newIndex]?.id || null);
-            return newIndex;
-          });
-          break;
-
-        case 'Enter':
-          event.preventDefault();
-          if (selectedSessionIndex >= 0 && selectedSessionIndex < sessions.length) {
-            const session = sessions[selectedSessionIndex];
-            navigateToSession(session.id);
-          }
-          break;
-
-        case 'Delete':
-        case 'Backspace':
-          if (event.key === 'Delete' || (event.key === 'Backspace' && event.metaKey)) {
-            event.preventDefault();
-            if (selectedSessionIndex >= 0 && selectedSessionIndex < sessions.length) {
-              const session = sessions[selectedSessionIndex];
-              Modal.confirm(
-                t('sessions.deleteSessionTitle'),
-                t('sessions.deleteSessionMessage', { sessionName: getSessionName(session) }),
-              ).then(confirmed => {
-                if (confirmed) {
-                  removeSession(session.id);
-                  // Adjust selection after deletion
-                  setSelectedSessionIndex(prev => Math.max(0, Math.min(prev, sessions.length - 2)));
-                }
-              });
-            }
-          }
-          break;
-
-        case 'F2':
-          event.preventDefault();
-          if (selectedSessionIndex >= 0 && selectedSessionIndex < sessions.length) {
-            const session = sessions[selectedSessionIndex];
-            Modal.prompt(
-              t('sessions.renameSessionTitle'),
-              t('sessions.renameSessionMessage'),
-              { defaultValue: getSessionName(session) },
-            ).then(newName => {
-              if (newName && newName.trim() && newName.trim() !== getSessionName(session)) {
-                // TODO: Update session name
-                console.log('Rename session to:', newName);
-              }
-            });
-          }
-          break;
-
-        case 'Escape':
-          event.preventDefault();
-          setSelectedSessionIndex(-1);
-          setFocusedSessionId(null);
-          break;
-      }
-    };
-=======
 import { requestReview } from '@/utils/requestReview';
 import { useIsTablet } from '@/utils/responsive';
 import { getSessionName, useSessionStatus, getSessionSubtitle, getSessionAvatarId } from '@/utils/sessionUtils';
@@ -450,64 +191,21 @@
             requestReview();
         }
     }, [data && data.length > 0]);
->>>>>>> 61aa90ed
-
-    document.addEventListener('keydown', handleKeyDown);
-    return () => document.removeEventListener('keydown', handleKeyDown);
-  }, [data, pathname, selectedSessionIndex, navigateToSession, removeSession]);
-
-  const dataWithSelected = React.useMemo(() => {
-    if (!selectable) return data;
-    return data?.map(item => ({
-      ...item,
-      selected: pathname.startsWith(`/session/${item.type === 'session' ? item.session.id : ''}`),
-    }));
-  }, [data, pathname, selectable]);
-
-  // Request review
-  React.useEffect(() => {
-    if (data && data.length > 0) {
-      requestReview();
+
+    // Early return if no data yet
+    if (!data) {
+        return (
+            <View style={styles.container} />
+        );
     }
-  }, [data && data.length > 0]);
-
-  const keyExtractor = React.useCallback((item: SessionListViewItem & { selected?: boolean }, index: number) => {
-    switch (item.type) {
-      case 'header': return `header-${item.title}-${index}`;
-      case 'active-sessions': return 'active-sessions';
-      case 'project-group': return `project-group-${item.machine.id}-${item.displayPath}-${index}`;
-      case 'session': return `session-${item.session.id}`;
-    }
-  }, []);
-
-  const renderItem = React.useCallback(({ item, index }: { item: SessionListViewItem & { selected?: boolean }, index: number }) => {
-    switch (item.type) {
-      case 'header':
-        return (
-          <View style={styles.headerSection}>
-            <Text style={styles.headerText}>
-              {item.title}
-            </Text>
-          </View>
-        );
-
-      case 'active-sessions':
-        // Extract just the session ID from pathname (e.g., /session/abc123/file -> abc123)
-        let selectedId: string | undefined;
-        if (isTablet && pathname.startsWith('/session/')) {
-          const parts = pathname.split('/');
-          selectedId = parts[2]; // parts[0] is empty, parts[1] is 'session', parts[2] is the ID
+
+    const keyExtractor = React.useCallback((item: SessionListViewItem & { selected?: boolean }, index: number) => {
+        switch (item.type) {
+            case 'header': return `header-${item.title}-${index}`;
+            case 'active-sessions': return 'active-sessions';
+            case 'project-group': return `project-group-${item.machine.id}-${item.displayPath}-${index}`;
+            case 'session': return `session-${item.session.id}`;
         }
-<<<<<<< HEAD
-
-        const ActiveComponent = compactSessionView ? ActiveSessionsGroupCompact : ActiveSessionsGroup;
-        return (
-          <ActiveComponent
-            sessions={item.sessions}
-            selectedSessionId={selectedId}
-          />
-        );
-=======
     }, []);
 
     const renderItem = React.useCallback(({ item, index }: { item: SessionListViewItem & { selected?: boolean }, index: number }) => {
@@ -570,302 +268,139 @@
             }
         }
     }, [pathname, dataWithSelected, compactSessionView]);
->>>>>>> 61aa90ed
-
-      case 'project-group':
+
+
+    // Remove this section as we'll use FlatList for all items now
+
+
+    const HeaderComponent = React.useCallback(() => {
         return (
-          <View style={styles.projectGroup}>
-            <Text style={styles.projectGroupTitle}>
-              {item.displayPath}
-            </Text>
-            <Text style={styles.projectGroupSubtitle}>
-              {item.machine.metadata?.displayName || item.machine.metadata?.host || item.machine.id}
-            </Text>
-          </View>
+            <View>
+                <View style={{ marginHorizontal: -4 }}>
+                    <UpdateBanner />
+                </View>
+                {experiments && (
+                    <ArtifactsCard />
+                )}
+            </View>
         );
-
-      case 'session':
-        // Determine card styling based on position within date group
-        const prevItem = index > 0 && dataWithSelected ? dataWithSelected[index - 1] : null;
-        const nextItem = index < (dataWithSelected?.length || 0) - 1 && dataWithSelected ? dataWithSelected[index + 1] : null;
-
-        const isFirst = prevItem?.type === 'header';
-        const isLast = nextItem?.type === 'header' || nextItem == null || nextItem?.type === 'active-sessions';
-        const isSingle = isFirst && isLast;
-
-        return (
-          <SessionItem
-            session={item.session}
-            selected={item.selected}
-            keyboardFocused={focusedSessionId === item.session.id}
-            isFirst={isFirst}
-            isLast={isLast}
-            isSingle={isSingle}
-          />
-        );
-    }
-  }, [pathname, dataWithSelected, compactSessionView, focusedSessionId]);
-
-  const HeaderComponent = React.useCallback(() => {
+    }, [experiments]);
+
+    // Footer removed - all sessions now shown inline
+
     return (
-      <View style={{ marginHorizontal: -4 }}>
-        <UpdateBanner />
-      </View>
+        <View style={styles.container}>
+            <View style={styles.contentContainer}>
+                <FlatList
+                    data={dataWithSelected}
+                    renderItem={renderItem}
+                    keyExtractor={keyExtractor}
+                    contentContainerStyle={{ paddingBottom: safeArea.bottom + 128, maxWidth: layout.maxWidth }}
+                    ListHeaderComponent={HeaderComponent}
+                />
+            </View>
+        </View>
     );
-  }, []);
-
-  // Early return if no data yet
-  if (!data) {
-    return (
-      <View style={styles.container} />
-    );
-  }
-
-  // Footer removed - all sessions now shown inline
-
-  return (
-    <View style={styles.container}>
-      <View style={styles.contentContainer}>
-        <FlatList
-          data={dataWithSelected}
-          renderItem={renderItem}
-          keyExtractor={keyExtractor}
-          contentContainerStyle={{ paddingBottom: safeArea.bottom + 128, maxWidth: layout.maxWidth }}
-          ListHeaderComponent={HeaderComponent}
-        />
-      </View>
-    </View>
-  );
 }
 
 // Sub-component that handles session message logic
-const SessionItem = React.memo(({ session, selected, keyboardFocused, isFirst, isLast, isSingle }: {
+const SessionItem = React.memo(({ session, selected, isFirst, isLast, isSingle }: {
     session: Session;
     selected?: boolean;
-    keyboardFocused?: boolean;
     isFirst?: boolean;
     isLast?: boolean;
     isSingle?: boolean;
 }) => {
-  const styles = stylesheet;
-  const sessionStatus = useSessionStatus(session);
-  const sessionName = getSessionName(session);
-  const sessionSubtitle = getSessionSubtitle(session);
-  const navigateToSession = useNavigateToSession();
-  const isTablet = useIsTablet();
-  const removeSession = React.useCallback((sessionId: string) => {
-    storage.getState().removeSession(sessionId);
-  }, []);
-  const updateSession = React.useCallback((sessionId: string, sessionData: Session) => {
-    storage.getState().updateSession(sessionId, sessionData);
-  }, []);
-  const contextMenu = useContextMenu();
-
-  const avatarId = React.useMemo(() => {
-    return getSessionAvatarId(session);
-  }, [session]);
-
-  // Session management actions
-  const handleDeleteSession = React.useCallback(async () => {
-    const confirmed = await Modal.confirm(
-      t('sessions.deleteSessionTitle'),
-      t('sessions.deleteSessionMessage', { sessionName: getSessionName(session) }),
+    const styles = stylesheet;
+    const sessionStatus = useSessionStatus(session);
+    const sessionName = getSessionName(session);
+    const sessionSubtitle = getSessionSubtitle(session);
+    const navigateToSession = useNavigateToSession();
+    const isTablet = useIsTablet();
+
+    const avatarId = React.useMemo(() => {
+        return getSessionAvatarId(session);
+    }, [session]);
+
+    return (
+        <Pressable
+            style={[
+                styles.sessionItem,
+                selected && styles.sessionItemSelected,
+                isSingle ? styles.sessionItemSingle :
+                    isFirst ? styles.sessionItemFirst :
+                        isLast ? styles.sessionItemLast : {}
+            ]}
+            onPressIn={() => {
+                if (isTablet) {
+                    navigateToSession(session.id);
+                }
+            }}
+            onPress={() => {
+                if (!isTablet) {
+                    navigateToSession(session.id);
+                }
+            }}
+        >
+            <View style={styles.avatarContainer}>
+                <Avatar id={avatarId} size={48} monochrome={!sessionStatus.isConnected} flavor={session.metadata?.flavor} />
+                {session.draft && (
+                    <View style={styles.draftIconContainer}>
+                        <Ionicons
+                            name="create-outline"
+                            size={12}
+                            style={styles.draftIconOverlay}
+                        />
+                    </View>
+                )}
+            </View>
+            <View style={styles.sessionContent}>
+                {/* Title line */}
+                <View style={styles.sessionTitleRow}>
+                    <Text style={[
+                        styles.sessionTitle,
+                        sessionStatus.isConnected ? styles.sessionTitleConnected : styles.sessionTitleDisconnected
+                    ]} numberOfLines={1}> {/* {variant !== 'no-path' ? 1 : 2} - issue is we don't have anything to take this space yet and it looks strange - if summaries were more reliably generated, we can add this. While no summary - add something like "New session" or "Empty session", and extend summary to 2 lines once we have it */}
+                        {sessionName}
+                    </Text>
+                </View>
+
+                {/* Subtitle line */}
+                <Text style={styles.sessionSubtitle} numberOfLines={1}>
+                    {sessionSubtitle}
+                </Text>
+
+                {/* Status line with dot */}
+                <View style={styles.statusRow}>
+                    <View style={styles.statusDotContainer}>
+                        <StatusDot color={sessionStatus.statusDotColor} isPulsing={sessionStatus.isPulsing} />
+                    </View>
+                    <Text style={[
+                        styles.statusText,
+                        { color: sessionStatus.statusColor }
+                    ]}>
+                        {sessionStatus.statusText}
+                    </Text>
+                </View>
+            </View>
+        </Pressable>
     );
-    if (confirmed) {
-      removeSession(session.id);
-    }
-  }, [session, removeSession]);
-
-<<<<<<< HEAD
-  const handleDuplicateSession = React.useCallback(() => {
-    // Generate new session ID
-    const newSessionId = Date.now().toString(36) + Math.random().toString(36).substr(2);
-=======
+});
+
 // Artifacts Card Component
 const ArtifactsCard = React.memo(() => {
     const router = useRouter();
     const { theme } = useUnistyles();
->>>>>>> 61aa90ed
-
-    // Create duplicate session with new ID but same metadata
-    const duplicatedSession: Session = {
-      ...session,
-      id: newSessionId,
-      createdAt: Date.now(),
-      draft: null, // Clear draft for new session
-    };
-
-    // TODO: Also need to duplicate messages - for now just create empty session
-    updateSession(newSessionId, duplicatedSession);
-    navigateToSession(newSessionId);
-  }, [session, updateSession, navigateToSession]);
-
-  const handleCopySessionId = React.useCallback(async () => {
-    try {
-      await Clipboard.setStringAsync(session.id);
-      // Could show toast notification here
-    } catch (error) {
-      console.error('Failed to copy session ID:', error);
-    }
-  }, [session.id]);
-
-  const handleRenameSession = React.useCallback(async () => {
-    const newName = await Modal.prompt(
-      t('sessions.renameSessionTitle'),
-      t('sessions.renameSessionMessage'),
-      { defaultValue: getSessionName(session) },
+
+    return (
+        <ItemGroup>
+            <Item
+                title={t('artifacts.title')}
+                icon={<Ionicons name="document-text-outline" size={24} color={theme.colors.text} />}
+                onPress={() => router.push('/artifacts')}
+                showDivider={false}
+                showChevron={false}
+            />
+        </ItemGroup>
     );
-
-    if (newName && newName.trim() && newName.trim() !== getSessionName(session)) {
-      const updatedSession = {
-        ...session,
-        metadata: {
-          path: '',
-          host: '',
-          ...session.metadata,
-          displayName: newName.trim(),
-        },
-      };
-      updateSession(session.id, updatedSession);
-    }
-  }, [session, updateSession]);
-
-  const handleExportHistory = React.useCallback(async () => {
-    // TODO: Implement session history export
-    Modal.alert(t('common.comingSoon'), t('sessions.exportHistoryComingSoon'));
-  }, []);
-
-  // Context menu actions
-  const contextMenuActions = React.useMemo((): ContextMenuAction[] => [
-    {
-      id: 'rename',
-      title: t('sessions.rename'),
-      icon: 'create-outline',
-      onPress: handleRenameSession,
-    },
-    {
-      id: 'duplicate',
-      title: t('sessions.duplicate'),
-      icon: 'copy-outline',
-      onPress: handleDuplicateSession,
-    },
-    {
-      id: 'copy-id',
-      title: t('sessions.copyId'),
-      icon: 'clipboard-outline',
-      onPress: handleCopySessionId,
-    },
-    {
-      id: 'export',
-      title: t('sessions.exportHistory'),
-      icon: 'download-outline',
-      onPress: handleExportHistory,
-    },
-    {
-      id: 'delete',
-      title: t('sessions.delete'),
-      icon: 'trash-outline',
-      destructive: true,
-      onPress: handleDeleteSession,
-    },
-  ], [handleRenameSession, handleDuplicateSession, handleCopySessionId, handleExportHistory, handleDeleteSession]);
-
-  // Handle long press for context menu (mobile)
-  const handleLongPress = React.useCallback(() => {
-    const screenWidth = Platform.select({
-      web: window.innerWidth,
-      default: require('react-native').Dimensions.get('window').width,
-    });
-    const position = { x: screenWidth / 2 - 140, y: 200 };
-    contextMenu.show(position);
-  }, [contextMenu]);
-
-  // Handle right click for context menu (web)
-  const handleRightClick = React.useCallback((event: any) => {
-    if (Platform.OS === 'web') {
-      event.preventDefault();
-      const position = { x: event.nativeEvent.pageX, y: event.nativeEvent.pageY };
-      contextMenu.show(position);
-    }
-  }, [contextMenu]);
-
-  return (
-    <>
-      <Pressable
-        style={[
-          styles.sessionItem,
-          selected && styles.sessionItemSelected,
-          keyboardFocused && styles.sessionItemKeyboardFocused,
-          isSingle ? styles.sessionItemSingle :
-            isFirst ? styles.sessionItemFirst :
-              isLast ? styles.sessionItemLast : {},
-        ]}
-        onPressIn={() => {
-          if (isTablet) {
-            navigateToSession(session.id);
-          }
-        }}
-        onPress={() => {
-          if (!isTablet) {
-            navigateToSession(session.id);
-          }
-        }}
-        onLongPress={handleLongPress}
-        {...(Platform.OS === 'web' && {
-          onContextMenu: handleRightClick,
-        })}
-      >
-        <View style={styles.avatarContainer}>
-          <Avatar id={avatarId} size={48} monochrome={!sessionStatus.isConnected} flavor={session.metadata?.flavor} />
-          {session.draft && (
-            <View style={styles.draftIconContainer}>
-              <Ionicons
-                name="create-outline"
-                size={12}
-                style={styles.draftIconOverlay}
-              />
-            </View>
-          )}
-        </View>
-        <View style={styles.sessionContent}>
-          {/* Title line */}
-          <View style={styles.sessionTitleRow}>
-            <Text style={[
-              styles.sessionTitle,
-              sessionStatus.isConnected ? styles.sessionTitleConnected : styles.sessionTitleDisconnected,
-            ]} numberOfLines={1}> {/* {variant !== 'no-path' ? 1 : 2} - issue is we don't have anything to take this space yet and it looks strange - if summaries were more reliably generated, we can add this. While no summary - add something like "New session" or "Empty session", and extend summary to 2 lines once we have it */}
-              {sessionName}
-            </Text>
-          </View>
-
-          {/* Subtitle line */}
-          <Text style={styles.sessionSubtitle} numberOfLines={1}>
-            {sessionSubtitle}
-          </Text>
-
-          {/* Status line with dot */}
-          <View style={styles.statusRow}>
-            <View style={styles.statusDotContainer}>
-              <StatusDot color={sessionStatus.statusDotColor} isPulsing={sessionStatus.isPulsing} />
-            </View>
-            <Text style={[
-              styles.statusText,
-              { color: sessionStatus.statusColor },
-            ]}>
-              {sessionStatus.statusText}
-            </Text>
-          </View>
-        </View>
-      </Pressable>
-
-      {/* Context Menu */}
-      <ContextMenu
-        visible={contextMenu.visible}
-        onClose={contextMenu.hide}
-        actions={contextMenuActions}
-        anchorPosition={contextMenu.anchorPosition}
-        title={getSessionName(session)}
-      />
-    </>
-  );
 });