--- conflicted
+++ resolved
@@ -2,14 +2,14 @@
 import * as Clipboard from 'expo-clipboard';
 import * as React from 'react';
 import { 
-  View, 
-  Text, 
-  Pressable, 
-  StyleProp, 
-  ViewStyle, 
-  TextStyle,
-  Platform,
-  ActivityIndicator,
+    View, 
+    Text, 
+    Pressable, 
+    StyleProp, 
+    ViewStyle, 
+    TextStyle,
+    Platform,
+    ActivityIndicator
 } from 'react-native';
 import { StyleSheet, useUnistyles } from 'react-native-unistyles';
 
@@ -43,73 +43,6 @@
     copy?: boolean | string;
 }
 
-<<<<<<< HEAD
-const stylesheet = StyleSheet.create((theme, runtime) => ({
-  container: {
-    flexDirection: 'row',
-    alignItems: 'center',
-    paddingHorizontal: 16,
-    minHeight: Platform.select({ ios: 44, default: 56 }),
-  },
-  containerWithSubtitle: {
-    paddingVertical: Platform.select({ ios: 11, default: 16 }),
-  },
-  containerWithoutSubtitle: {
-    paddingVertical: Platform.select({ ios: 12, default: 16 }),
-  },
-  iconContainer: {
-    marginRight: 12,
-    width: Platform.select({ ios: 29, default: 32 }),
-    height: Platform.select({ ios: 29, default: 32 }),
-    alignItems: 'center',
-    justifyContent: 'center',
-  },
-  centerContent: {
-    flex: 1,
-    justifyContent: 'center',
-  },
-  title: {
-    ...Typography.default('regular'),
-    fontSize: Platform.select({ ios: 17, default: 16 }),
-    lineHeight: Platform.select({ ios: 22, default: 24 }),
-    letterSpacing: Platform.select({ ios: -0.41, default: 0.15 }),
-  },
-  titleNormal: {
-    color: theme.colors.text,
-  },
-  titleSelected: {
-    color: theme.colors.text,
-  },
-  titleDestructive: {
-    color: theme.colors.textDestructive,
-  },
-  subtitle: {
-    ...Typography.default('regular'),
-    color: theme.colors.textSecondary,
-    fontSize: Platform.select({ ios: 15, default: 14 }),
-    lineHeight: 20,
-    letterSpacing: Platform.select({ ios: -0.24, default: 0.1 }),
-    marginTop: Platform.select({ ios: 2, default: 0 }),
-  },
-  rightSection: {
-    flexDirection: 'row',
-    alignItems: 'center',
-    marginLeft: 8,
-  },
-  detail: {
-    ...Typography.default('regular'),
-    color: theme.colors.textSecondary,
-    fontSize: 17,
-    letterSpacing: -0.41,
-  },
-  divider: {
-    height: Platform.select({ ios: 0.33, default: 0 }),
-    backgroundColor: theme.colors.divider,
-  },
-  pressablePressed: {
-    backgroundColor: theme.colors.surfacePressedOverlay,
-  },
-=======
 const stylesheet = StyleSheet.create((theme) => ({
     container: {
         flexDirection: 'row',
@@ -175,211 +108,210 @@
     pressablePressed: {
         backgroundColor: theme.colors.surfacePressedOverlay,
     },
->>>>>>> 61aa90ed
 }));
 
 export const Item = React.memo<ItemProps>((props) => {
-  const { theme } = useUnistyles();
-  const styles = stylesheet;
-    
-  // Platform-specific measurements
-  const isIOS = Platform.OS === 'ios';
-  const isAndroid = Platform.OS === 'android';
-  const isWeb = Platform.OS === 'web';
-    
-  // Timer ref for long press copy functionality
-  const longPressTimer = React.useRef<ReturnType<typeof setTimeout> | null>(null);
-    
-  const {
-    title,
-    subtitle,
-    subtitleLines,
-    detail,
-    icon,
-    leftElement,
-    rightElement,
-    onPress,
-    onLongPress,
-    disabled,
-    loading,
-    selected,
-    destructive,
-    style,
-    titleStyle,
-    subtitleStyle,
-    detailStyle,
-    showChevron = true,
-    showDivider = true,
-    dividerInset = isIOS ? 15 : 16,
-    pressableStyle,
-    copy,
-  } = props;
-
-  // Handle copy functionality
-  const handleCopy = React.useCallback(async () => {
-    if (!copy || isWeb) return;
+    const { theme } = useUnistyles();
+    const styles = stylesheet;
+    
+    // Platform-specific measurements
+    const isIOS = Platform.OS === 'ios';
+    const isAndroid = Platform.OS === 'android';
+    const isWeb = Platform.OS === 'web';
+    
+    // Timer ref for long press copy functionality
+    const longPressTimer = React.useRef<ReturnType<typeof setTimeout> | null>(null);
+    
+    const {
+        title,
+        subtitle,
+        subtitleLines,
+        detail,
+        icon,
+        leftElement,
+        rightElement,
+        onPress,
+        onLongPress,
+        disabled,
+        loading,
+        selected,
+        destructive,
+        style,
+        titleStyle,
+        subtitleStyle,
+        detailStyle,
+        showChevron = true,
+        showDivider = true,
+        dividerInset = isIOS ? 15 : 16,
+        pressableStyle,
+        copy
+    } = props;
+
+    // Handle copy functionality
+    const handleCopy = React.useCallback(async () => {
+        if (!copy || isWeb) return;
         
-    let textToCopy: string;
+        let textToCopy: string;
         
-    if (typeof copy === 'string') {
-      // If copy is a string, use it directly
-      textToCopy = copy;
-    } else {
-      // If copy is true, try to figure out what to copy
-      // Priority: detail > subtitle > title
-      textToCopy = detail || subtitle || title;
+        if (typeof copy === 'string') {
+            // If copy is a string, use it directly
+            textToCopy = copy;
+        } else {
+            // If copy is true, try to figure out what to copy
+            // Priority: detail > subtitle > title
+            textToCopy = detail || subtitle || title;
+        }
+        
+        try {
+            await Clipboard.setStringAsync(textToCopy);
+            Modal.alert(t('common.copied'), t('items.copiedToClipboard', { label: title }));
+        } catch (error) {
+            console.error('Failed to copy:', error);
+        }
+    }, [copy, isWeb, title, subtitle, detail]);
+    
+    // Handle long press for copy functionality
+    const handlePressIn = React.useCallback(() => {
+        if (copy && !isWeb && !onPress) {
+            longPressTimer.current = setTimeout(() => {
+                handleCopy();
+            }, 500); // 500ms delay for long press
+        }
+    }, [copy, isWeb, onPress, handleCopy]);
+    
+    const handlePressOut = React.useCallback(() => {
+        if (longPressTimer.current) {
+            clearTimeout(longPressTimer.current);
+            longPressTimer.current = null;
+        }
+    }, []);
+    
+    // Clean up timer on unmount
+    React.useEffect(() => {
+        return () => {
+            if (longPressTimer.current) {
+                clearTimeout(longPressTimer.current);
+            }
+        };
+    }, []);
+    
+    // If copy is enabled and no onPress is provided, don't set a regular press handler
+    // The copy will be handled by long press instead
+    const handlePress = onPress;
+    
+    const isInteractive = handlePress || onLongPress || (copy && !isWeb);
+    const showAccessory = isInteractive && showChevron && !rightElement;
+    const chevronSize = (isIOS && !isWeb) ? 17 : 24;
+
+    const titleColor = destructive ? styles.titleDestructive : (selected ? styles.titleSelected : styles.titleNormal);
+    const containerPadding = subtitle ? styles.containerWithSubtitle : styles.containerWithoutSubtitle;
+    
+    const content = (
+        <>
+            <View style={[styles.container, containerPadding, style]}>
+                {/* Left Section */}
+                {(icon || leftElement) && (
+                    <View style={styles.iconContainer}>
+                        {leftElement || icon}
+                    </View>
+                )}
+
+                {/* Center Section */}
+                <View style={styles.centerContent}>
+                    <Text 
+                        style={[styles.title, titleColor, titleStyle]}
+                        numberOfLines={subtitle ? 1 : 2}
+                    >
+                        {title}
+                    </Text>
+                    {subtitle && (() => {
+                        // Allow multiline when requested or when content contains line breaks
+                        const effectiveLines = subtitleLines !== undefined
+                            ? (subtitleLines <= 0 ? undefined : subtitleLines)
+                            : (typeof subtitle === 'string' && subtitle.indexOf('\n') !== -1 ? undefined : 1);
+                        return (
+                            <Text
+                                style={[styles.subtitle, subtitleStyle]}
+                                numberOfLines={effectiveLines}
+                            >
+                                {subtitle}
+                            </Text>
+                        );
+                    })()}
+                </View>
+
+                {/* Right Section */}
+                <View style={styles.rightSection}>
+                    {detail && !rightElement && (
+                        <Text 
+                            style={[
+                                styles.detail, 
+                                { marginRight: showAccessory ? 6 : 0 },
+                                detailStyle
+                            ]}
+                            numberOfLines={1}
+                        >
+                            {detail}
+                        </Text>
+                    )}
+                    {loading && (
+                        <ActivityIndicator 
+                            size="small" 
+                            color={theme.colors.textSecondary}
+                            style={{ marginRight: showAccessory ? 6 : 0 }}
+                        />
+                    )}
+                    {rightElement}
+                    {showAccessory && (
+                        <Ionicons 
+                            name="chevron-forward" 
+                            size={chevronSize} 
+                            color={theme.colors.groupped.chevron}
+                            style={{ marginLeft: 4 }}
+                        />
+                    )}
+                </View>
+            </View>
+
+            {/* Divider */}
+            {showDivider && (
+                <View 
+                    style={[
+                        styles.divider,
+                        { 
+                            marginLeft: (isAndroid || isWeb) ? 0 : (dividerInset + (icon || leftElement ? (16 + ((isIOS && !isWeb) ? 29 : 32) + 15) : 16))
+                        }
+                    ]}
+                />
+            )}
+        </>
+    );
+
+    if (isInteractive) {
+        return (
+            <Pressable
+                onPress={handlePress}
+                onLongPress={onLongPress}
+                onPressIn={handlePressIn}
+                onPressOut={handlePressOut}
+                disabled={disabled || loading}
+                style={({ pressed }) => [
+                    {
+                        backgroundColor: pressed && isIOS && !isWeb ? theme.colors.surfacePressedOverlay : 'transparent',
+                        opacity: disabled ? 0.5 : 1
+                    },
+                    pressableStyle
+                ]}
+                android_ripple={(isAndroid || isWeb) ? {
+                    color: theme.colors.surfaceRipple,
+                    borderless: false,
+                    foreground: true
+                } : undefined}
+            >
+                {content}
+            </Pressable>
+        );
     }
-        
-    try {
-      await Clipboard.setStringAsync(textToCopy);
-      Modal.alert(t('common.copied'), t('items.copiedToClipboard', { label: title }));
-    } catch (error) {
-      console.error('Failed to copy:', error);
-    }
-  }, [copy, isWeb, title, subtitle, detail]);
-    
-  // Handle long press for copy functionality
-  const handlePressIn = React.useCallback(() => {
-    if (copy && !isWeb && !onPress) {
-      longPressTimer.current = setTimeout(() => {
-        handleCopy();
-      }, 500); // 500ms delay for long press
-    }
-  }, [copy, isWeb, onPress, handleCopy]);
-    
-  const handlePressOut = React.useCallback(() => {
-    if (longPressTimer.current) {
-      clearTimeout(longPressTimer.current);
-      longPressTimer.current = null;
-    }
-  }, []);
-    
-  // Clean up timer on unmount
-  React.useEffect(() => {
-    return () => {
-      if (longPressTimer.current) {
-        clearTimeout(longPressTimer.current);
-      }
-    };
-  }, []);
-    
-  // If copy is enabled and no onPress is provided, don't set a regular press handler
-  // The copy will be handled by long press instead
-  const handlePress = onPress;
-    
-  const isInteractive = handlePress || onLongPress || (copy && !isWeb);
-  const showAccessory = isInteractive && showChevron && !rightElement;
-  const chevronSize = (isIOS && !isWeb) ? 17 : 24;
-
-  const titleColor = destructive ? styles.titleDestructive : (selected ? styles.titleSelected : styles.titleNormal);
-  const containerPadding = subtitle ? styles.containerWithSubtitle : styles.containerWithoutSubtitle;
-    
-  const content = (
-    <>
-      <View style={[styles.container, containerPadding, style]}>
-        {/* Left Section */}
-        {(icon || leftElement) && (
-          <View style={styles.iconContainer}>
-            {leftElement || icon}
-          </View>
-        )}
-
-        {/* Center Section */}
-        <View style={styles.centerContent}>
-          <Text 
-            style={[styles.title, titleColor, titleStyle]}
-            numberOfLines={subtitle ? 1 : 2}
-          >
-            {title}
-          </Text>
-          {subtitle && (() => {
-            // Allow multiline when requested or when content contains line breaks
-            const effectiveLines = subtitleLines !== undefined
-              ? (subtitleLines <= 0 ? undefined : subtitleLines)
-              : (typeof subtitle === 'string' && subtitle.indexOf('\n') !== -1 ? undefined : 1);
-            return (
-              <Text
-                style={[styles.subtitle, subtitleStyle]}
-                numberOfLines={effectiveLines}
-              >
-                {subtitle}
-              </Text>
-            );
-          })()}
-        </View>
-
-        {/* Right Section */}
-        <View style={styles.rightSection}>
-          {detail && !rightElement && (
-            <Text 
-              style={[
-                styles.detail, 
-                { marginRight: showAccessory ? 6 : 0 },
-                detailStyle,
-              ]}
-              numberOfLines={1}
-            >
-              {detail}
-            </Text>
-          )}
-          {loading && (
-            <ActivityIndicator 
-              size="small" 
-              color={theme.colors.textSecondary}
-              style={{ marginRight: showAccessory ? 6 : 0 }}
-            />
-          )}
-          {rightElement}
-          {showAccessory && (
-            <Ionicons 
-              name="chevron-forward" 
-              size={chevronSize} 
-              color={theme.colors.groupped.chevron}
-              style={{ marginLeft: 4 }}
-            />
-          )}
-        </View>
-      </View>
-
-      {/* Divider */}
-      {showDivider && (
-        <View 
-          style={[
-            styles.divider,
-            { 
-              marginLeft: (isAndroid || isWeb) ? 0 : (dividerInset + (icon || leftElement ? (16 + ((isIOS && !isWeb) ? 29 : 32) + 15) : 16)),
-            },
-          ]}
-        />
-      )}
-    </>
-  );
-
-  if (isInteractive) {
-    return (
-      <Pressable
-        onPress={handlePress}
-        onLongPress={onLongPress}
-        onPressIn={handlePressIn}
-        onPressOut={handlePressOut}
-        disabled={disabled || loading}
-        style={({ pressed }) => [
-          {
-            backgroundColor: pressed && isIOS && !isWeb ? theme.colors.surfacePressedOverlay : 'transparent',
-            opacity: disabled ? 0.5 : 1,
-          },
-          pressableStyle,
-        ]}
-        android_ripple={(isAndroid || isWeb) ? {
-          color: theme.colors.surfaceRipple,
-          borderless: false,
-          foreground: true,
-        } : undefined}
-      >
-        {content}
-      </Pressable>
-    );
-  }
-
-  return <View style={[{ opacity: disabled ? 0.5 : 1 }, pressableStyle]}>{content}</View>;
+
+    return <View style={[{ opacity: disabled ? 0.5 : 1 }, pressableStyle]}>{content}</View>;
 });