--- conflicted
+++ resolved
@@ -8,11 +8,11 @@
 
 // Custom hook to check if git status should be shown (always true if git repo exists)
 export function useHasMeaningfulGitStatus(sessionId: string): boolean {
-  // Use project git status first, fallback to session git status for backward compatibility
-  const projectGitStatus = useSessionProjectGitStatus(sessionId);
-  const sessionGitStatus = useSessionGitStatus(sessionId);
-  const gitStatus = projectGitStatus || sessionGitStatus;
-  return gitStatus ? gitStatus.lastUpdatedAt > 0 : false;
+    // Use project git status first, fallback to session git status for backward compatibility
+    const projectGitStatus = useSessionProjectGitStatus(sessionId);
+    const sessionGitStatus = useSessionGitStatus(sessionId);
+    const gitStatus = projectGitStatus || sessionGitStatus;
+    return gitStatus ? gitStatus.lastUpdatedAt > 0 : false;
 }
 
 interface GitStatusBadgeProps {
@@ -20,73 +20,57 @@
 }
 
 export function GitStatusBadge({ sessionId }: GitStatusBadgeProps) {
-  // Use project git status first, fallback to session git status for backward compatibility
-  const projectGitStatus = useSessionProjectGitStatus(sessionId);
-  const sessionGitStatus = useSessionGitStatus(sessionId);
-  const gitStatus = projectGitStatus || sessionGitStatus;
-  const { theme } = useUnistyles();
+    // Use project git status first, fallback to session git status for backward compatibility
+    const projectGitStatus = useSessionProjectGitStatus(sessionId);
+    const sessionGitStatus = useSessionGitStatus(sessionId);
+    const gitStatus = projectGitStatus || sessionGitStatus;
+    const { theme } = useUnistyles();
 
-  // Always show if git repository exists, even without changes
-  if (!gitStatus || gitStatus.lastUpdatedAt === 0) {
-    return null;
-  }
+    // Always show if git repository exists, even without changes
+    if (!gitStatus || gitStatus.lastUpdatedAt === 0) {
+        return null;
+    }
 
-  const hasLineChanges = gitStatus.unstagedLinesAdded > 0 || gitStatus.unstagedLinesRemoved > 0;
+    const hasLineChanges = gitStatus.unstagedLinesAdded > 0 || gitStatus.unstagedLinesRemoved > 0;
 
-  return (
-    <View style={{ flexDirection: 'row', alignItems: 'center', gap: 8, flex: 1, overflow: 'hidden' }}>
-      {/* Git icon - always shown */}
-      <Octicons
-        name="git-branch"
-        size={16}
-        color={theme.colors.button.secondary.tint}
-      />
+    return (
+        <View style={{ flexDirection: 'row', alignItems: 'center', gap: 8, flex: 1, overflow: 'hidden' }}>
+            {/* Git icon - always shown */}
+            <Octicons
+                name="git-branch"
+                size={16}
+                color={theme.colors.button.secondary.tint}
+            />
 
-      {/* Line changes only */}
-      {hasLineChanges && (
-        <View style={{ flexDirection: 'row', alignItems: 'center', gap: 2, flexShrink: 0 }}>
-          {gitStatus.unstagedLinesAdded > 0 && (
-            <Text
-              style={{
-                fontSize: 12,
-                color: theme.colors.gitAddedText,
-                fontWeight: '600',
-              }}
-              numberOfLines={1}
-            >
+            {/* Line changes only */}
+            {hasLineChanges && (
+                <View style={{ flexDirection: 'row', alignItems: 'center', gap: 2, flexShrink: 0 }}>
+                    {gitStatus.unstagedLinesAdded > 0 && (
+                        <Text
+                            style={{
+                                fontSize: 12,
+                                color: theme.colors.gitAddedText,
+                                fontWeight: '600',
+                            }}
+                            numberOfLines={1}
+                        >
                             +{gitStatus.unstagedLinesAdded}
-            </Text>
-          )}
-          {gitStatus.unstagedLinesRemoved > 0 && (
-            <Text
-              style={{
-                fontSize: 12,
-                color: theme.colors.gitRemovedText,
-                fontWeight: '600',
-              }}
-              numberOfLines={1}
-            >
+                        </Text>
+                    )}
+                    {gitStatus.unstagedLinesRemoved > 0 && (
+                        <Text
+                            style={{
+                                fontSize: 12,
+                                color: theme.colors.gitRemovedText,
+                                fontWeight: '600',
+                            }}
+                            numberOfLines={1}
+                        >
                             -{gitStatus.unstagedLinesRemoved}
-            </Text>
-          )}
+                        </Text>
+                    )}
+                </View>
+            )}
         </View>
-      )}
-    </View>
-  );
+    );
 }
-<<<<<<< HEAD
-
-function getTotalChangedFiles(status: GitStatus): number {
-  return status.modifiedCount + status.untrackedCount + status.stagedCount;
-}
-
-function hasMeaningfulChanges(status: GitStatus): boolean {
-  // Must have been loaded (lastUpdatedAt > 0) and be dirty and have either file changes or line changes
-  return status.lastUpdatedAt > 0 && status.isDirty && (
-    getTotalChangedFiles(status) > 0 ||
-        status.unstagedLinesAdded > 0 ||
-        status.unstagedLinesRemoved > 0
-  );
-}
-=======
->>>>>>> 61aa90ed
