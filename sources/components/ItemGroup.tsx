import * as React from 'react';
import {
  View,
  Text,
  StyleProp,
  ViewStyle,
  TextStyle,
  Platform,
} from 'react-native';
import { StyleSheet } from 'react-native-unistyles';

import { layout } from './layout';

import { Typography } from '@/constants/Typography';

interface ItemChildProps {
    showDivider?: boolean;
    [key: string]: any;
}

export interface ItemGroupProps {
    title?: string | React.ReactNode;
    footer?: string;
    children: React.ReactNode;
    style?: StyleProp<ViewStyle>;
    headerStyle?: StyleProp<ViewStyle>;
    footerStyle?: StyleProp<ViewStyle>;
    titleStyle?: StyleProp<TextStyle>;
    footerTextStyle?: StyleProp<TextStyle>;
    containerStyle?: StyleProp<ViewStyle>;
}

<<<<<<< HEAD
const stylesheet = StyleSheet.create((theme, runtime) => ({
  wrapper: {
    alignItems: 'center',
  },
  container: {
    width: '100%',
    maxWidth: layout.maxWidth,
    paddingHorizontal: Platform.select({ ios: 0, default: 4 }),
  },
  header: {
    paddingTop: Platform.select({ ios: 35, default: 16 }),
    paddingBottom: Platform.select({ ios: 6, default: 8 }),
    paddingHorizontal: Platform.select({ ios: 32, default: 24 }),
  },
  headerNoTitle: {
    paddingTop: Platform.select({ ios: 20, default: 16 }),
  },
  headerText: {
    ...Typography.default('regular'),
    color: theme.colors.groupped.sectionTitle,
    fontSize: Platform.select({ ios: 13, default: 14 }),
    lineHeight: Platform.select({ ios: 18, default: 20 }),
    letterSpacing: Platform.select({ ios: -0.08, default: 0.1 }),
    textTransform: 'uppercase',
    fontWeight: Platform.select({ ios: 'normal', default: '500' }),
  },
  contentContainer: {
    backgroundColor: theme.colors.surface,
    marginHorizontal: Platform.select({ ios: 16, default: 12 }),
    borderRadius: Platform.select({ ios: 10, default: 16 }),
    overflow: 'hidden',
    shadowColor: theme.colors.shadow.color,
    shadowOffset: { width: 0, height: 0.33 },
    shadowOpacity: theme.colors.shadow.opacity,
    shadowRadius: 0,
    elevation: 1,
  },
  footer: {
    paddingTop: Platform.select({ ios: 6, default: 8 }),
    paddingBottom: Platform.select({ ios: 8, default: 16 }),
    paddingHorizontal: Platform.select({ ios: 32, default: 24 }),
  },
  footerText: {
    ...Typography.default('regular'),
    color: theme.colors.groupped.sectionTitle,
    fontSize: Platform.select({ ios: 13, default: 14 }),
    lineHeight: Platform.select({ ios: 18, default: 20 }),
    letterSpacing: Platform.select({ ios: -0.08, default: 0 }),
  },
}));

export const ItemGroup = React.memo<ItemGroupProps>((props) => {
  const { theme } = useUnistyles();
  const styles = stylesheet;
=======
const stylesheet = StyleSheet.create((theme) => ({
    wrapper: {
        alignItems: 'center',
    },
    container: {
        width: '100%',
        maxWidth: layout.maxWidth,
        paddingHorizontal: Platform.select({ ios: 0, default: 4 }),
    },
    header: {
        paddingTop: Platform.select({ ios: 35, default: 16 }),
        paddingBottom: Platform.select({ ios: 6, default: 8 }),
        paddingHorizontal: Platform.select({ ios: 32, default: 24 }),
    },
    headerNoTitle: {
        paddingTop: Platform.select({ ios: 20, default: 16 }),
    },
    headerText: {
        ...Typography.default('regular'),
        color: theme.colors.groupped.sectionTitle,
        fontSize: Platform.select({ ios: 13, default: 14 }),
        lineHeight: Platform.select({ ios: 18, default: 20 }),
        letterSpacing: Platform.select({ ios: -0.08, default: 0.1 }),
        textTransform: 'uppercase',
        fontWeight: Platform.select({ ios: 'normal', default: '500' }),
    },
    contentContainer: {
        backgroundColor: theme.colors.surface,
        marginHorizontal: Platform.select({ ios: 16, default: 12 }),
        borderRadius: Platform.select({ ios: 10, default: 16 }),
        overflow: 'hidden',
        shadowColor: theme.colors.shadow.color,
        shadowOffset: { width: 0, height: 0.33 },
        shadowOpacity: theme.colors.shadow.opacity,
        shadowRadius: 0,
        elevation: 1
    },
    footer: {
        paddingTop: Platform.select({ ios: 6, default: 8 }),
        paddingBottom: Platform.select({ ios: 8, default: 16 }),
        paddingHorizontal: Platform.select({ ios: 32, default: 24 }),
    },
    footerText: {
        ...Typography.default('regular'),
        color: theme.colors.groupped.sectionTitle,
        fontSize: Platform.select({ ios: 13, default: 14 }),
        lineHeight: Platform.select({ ios: 18, default: 20 }),
        letterSpacing: Platform.select({ ios: -0.08, default: 0 }),
    },
}));

export const ItemGroup = React.memo<ItemGroupProps>((props) => {
    const styles = stylesheet;
>>>>>>> 61aa90ed

  const {
    title,
    footer,
    children,
    style,
    headerStyle,
    footerStyle,
    titleStyle,
    footerTextStyle,
    containerStyle,
  } = props;

  return (
    <View style={[styles.wrapper, style]}>
      <View style={styles.container}>
        {/* Header */}
        {title ? (
          <View style={[styles.header, headerStyle]}>
            {typeof title === 'string' ? (
              <Text style={[styles.headerText, titleStyle]}>
                {title}
              </Text>
            ) : (
              title
            )}
          </View>
        ) : (
        // Add top margin when there's no title
          <View style={styles.headerNoTitle} />
        )}

        {/* Content Container */}
        <View style={[styles.contentContainer, containerStyle]}>
          {React.Children.map(children, (child, index) => {
            if (React.isValidElement<ItemChildProps>(child)) {
              // Don't add props to React.Fragment
              if (child.type === React.Fragment) {
                return child;
              }
              const isLast = index === React.Children.count(children) - 1;
              const childProps = child.props as ItemChildProps;
              return React.cloneElement(child, {
                ...childProps,
                showDivider: !isLast && childProps.showDivider !== false,
              });
            }
            return child;
          })}
        </View>

        {/* Footer */}
        {footer && (
          <View style={[styles.footer, footerStyle]}>
            <Text style={[styles.footerText, footerTextStyle]}>
              {footer}
            </Text>
          </View>
        )}
      </View>
    </View>
  );
});<|MERGE_RESOLUTION|>--- conflicted
+++ resolved
@@ -1,11 +1,11 @@
 import * as React from 'react';
 import {
-  View,
-  Text,
-  StyleProp,
-  ViewStyle,
-  TextStyle,
-  Platform,
+    View,
+    Text,
+    StyleProp,
+    ViewStyle,
+    TextStyle,
+    Platform
 } from 'react-native';
 import { StyleSheet } from 'react-native-unistyles';
 
@@ -30,62 +30,6 @@
     containerStyle?: StyleProp<ViewStyle>;
 }
 
-<<<<<<< HEAD
-const stylesheet = StyleSheet.create((theme, runtime) => ({
-  wrapper: {
-    alignItems: 'center',
-  },
-  container: {
-    width: '100%',
-    maxWidth: layout.maxWidth,
-    paddingHorizontal: Platform.select({ ios: 0, default: 4 }),
-  },
-  header: {
-    paddingTop: Platform.select({ ios: 35, default: 16 }),
-    paddingBottom: Platform.select({ ios: 6, default: 8 }),
-    paddingHorizontal: Platform.select({ ios: 32, default: 24 }),
-  },
-  headerNoTitle: {
-    paddingTop: Platform.select({ ios: 20, default: 16 }),
-  },
-  headerText: {
-    ...Typography.default('regular'),
-    color: theme.colors.groupped.sectionTitle,
-    fontSize: Platform.select({ ios: 13, default: 14 }),
-    lineHeight: Platform.select({ ios: 18, default: 20 }),
-    letterSpacing: Platform.select({ ios: -0.08, default: 0.1 }),
-    textTransform: 'uppercase',
-    fontWeight: Platform.select({ ios: 'normal', default: '500' }),
-  },
-  contentContainer: {
-    backgroundColor: theme.colors.surface,
-    marginHorizontal: Platform.select({ ios: 16, default: 12 }),
-    borderRadius: Platform.select({ ios: 10, default: 16 }),
-    overflow: 'hidden',
-    shadowColor: theme.colors.shadow.color,
-    shadowOffset: { width: 0, height: 0.33 },
-    shadowOpacity: theme.colors.shadow.opacity,
-    shadowRadius: 0,
-    elevation: 1,
-  },
-  footer: {
-    paddingTop: Platform.select({ ios: 6, default: 8 }),
-    paddingBottom: Platform.select({ ios: 8, default: 16 }),
-    paddingHorizontal: Platform.select({ ios: 32, default: 24 }),
-  },
-  footerText: {
-    ...Typography.default('regular'),
-    color: theme.colors.groupped.sectionTitle,
-    fontSize: Platform.select({ ios: 13, default: 14 }),
-    lineHeight: Platform.select({ ios: 18, default: 20 }),
-    letterSpacing: Platform.select({ ios: -0.08, default: 0 }),
-  },
-}));
-
-export const ItemGroup = React.memo<ItemGroupProps>((props) => {
-  const { theme } = useUnistyles();
-  const styles = stylesheet;
-=======
 const stylesheet = StyleSheet.create((theme) => ({
     wrapper: {
         alignItems: 'center',
@@ -139,67 +83,66 @@
 
 export const ItemGroup = React.memo<ItemGroupProps>((props) => {
     const styles = stylesheet;
->>>>>>> 61aa90ed
 
-  const {
-    title,
-    footer,
-    children,
-    style,
-    headerStyle,
-    footerStyle,
-    titleStyle,
-    footerTextStyle,
-    containerStyle,
-  } = props;
+    const {
+        title,
+        footer,
+        children,
+        style,
+        headerStyle,
+        footerStyle,
+        titleStyle,
+        footerTextStyle,
+        containerStyle
+    } = props;
 
-  return (
-    <View style={[styles.wrapper, style]}>
-      <View style={styles.container}>
-        {/* Header */}
-        {title ? (
-          <View style={[styles.header, headerStyle]}>
-            {typeof title === 'string' ? (
-              <Text style={[styles.headerText, titleStyle]}>
-                {title}
-              </Text>
-            ) : (
-              title
-            )}
-          </View>
-        ) : (
-        // Add top margin when there's no title
-          <View style={styles.headerNoTitle} />
-        )}
+    return (
+        <View style={[styles.wrapper, style]}>
+            <View style={styles.container}>
+                {/* Header */}
+                {title ? (
+                    <View style={[styles.header, headerStyle]}>
+                        {typeof title === 'string' ? (
+                            <Text style={[styles.headerText, titleStyle]}>
+                                {title}
+                            </Text>
+                        ) : (
+                            title
+                        )}
+                    </View>
+                ) : (
+                    // Add top margin when there's no title
+                    <View style={styles.headerNoTitle} />
+                )}
 
-        {/* Content Container */}
-        <View style={[styles.contentContainer, containerStyle]}>
-          {React.Children.map(children, (child, index) => {
-            if (React.isValidElement<ItemChildProps>(child)) {
-              // Don't add props to React.Fragment
-              if (child.type === React.Fragment) {
-                return child;
-              }
-              const isLast = index === React.Children.count(children) - 1;
-              const childProps = child.props as ItemChildProps;
-              return React.cloneElement(child, {
-                ...childProps,
-                showDivider: !isLast && childProps.showDivider !== false,
-              });
-            }
-            return child;
-          })}
+                {/* Content Container */}
+                <View style={[styles.contentContainer, containerStyle]}>
+                    {React.Children.map(children, (child, index) => {
+                        if (React.isValidElement<ItemChildProps>(child)) {
+                            // Don't add props to React.Fragment
+                            if (child.type === React.Fragment) {
+                                return child;
+                            }
+                            const isLast = index === React.Children.count(children) - 1;
+                            const childProps = child.props as ItemChildProps;
+                            return React.cloneElement(child, {
+                                ...childProps,
+                                showDivider: !isLast && childProps.showDivider !== false
+                            });
+                        }
+                        return child;
+                    })}
+                </View>
+
+                {/* Footer */}
+                {footer && (
+                    <View style={[styles.footer, footerStyle]}>
+                        <Text style={[styles.footerText, footerTextStyle]}>
+                            {footer}
+                        </Text>
+                    </View>
+                )}
+            </View>
         </View>
-
-        {/* Footer */}
-        {footer && (
-          <View style={[styles.footer, footerStyle]}>
-            <Text style={[styles.footerText, footerTextStyle]}>
-              {footer}
-            </Text>
-          </View>
-        )}
-      </View>
-    </View>
-  );
+    );
 });