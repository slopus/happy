--- conflicted
+++ resolved
@@ -73,13 +73,13 @@
  * All languages defined in SUPPORTED_LANGUAGES must be imported and included here
  */
 const translations: Record<SupportedLanguage, TranslationStructure> = {
-  en,
-  ru, // TypeScript will enforce that ru matches the TranslationStructure type exactly
-  pl, // TypeScript will enforce that pl matches the TranslationStructure type exactly
-  es, // TypeScript will enforce that es matches the TranslationStructure type exactly
-  pt, // TypeScript will enforce that pt matches the TranslationStructure type exactly
-  ca, // TypeScript will enforce that ca matches the TranslationStructure type exactly
-  'zh-Hans': zhHans, // TypeScript will enforce that zh matches the TranslationStructure type exactly
+    en,
+    ru, // TypeScript will enforce that ru matches the TranslationStructure type exactly
+    pl, // TypeScript will enforce that pl matches the TranslationStructure type exactly
+    es, // TypeScript will enforce that es matches the TranslationStructure type exactly
+    pt, // TypeScript will enforce that pt matches the TranslationStructure type exactly
+    ca, // TypeScript will enforce that ca matches the TranslationStructure type exactly
+    'zh-Hans': zhHans, // TypeScript will enforce that zh matches the TranslationStructure type exactly
 };
 
 // Compile-time check: ensure all supported languages have translations
@@ -96,22 +96,13 @@
 const settings = loadSettings();
 let found = false;
 if (settings.settings.preferredLanguage && settings.settings.preferredLanguage in translations) {
-  currentLanguage = settings.settings.preferredLanguage as SupportedLanguage;
-  found = true;
-  console.log(`[i18n] Using preferred language: ${currentLanguage}`);
+    currentLanguage = settings.settings.preferredLanguage as SupportedLanguage;
+    found = true;
+    console.log(`[i18n] Using preferred language: ${currentLanguage}`);
 }
 
 // Read from device
 if (!found) {
-<<<<<<< HEAD
-  const locales = Localization.getLocales();
-  console.log(`[i18n] Device locales:`, locales.map(l => l.languageCode));
-  for (const l of locales) {
-    if (l.languageCode) {
-      // Expo added special handling for Chinese variants using script code https://github.com/expo/expo/pull/34984
-      if (l.languageCode === 'zh') {
-        let chineseVariant: string | null = null;
-=======
     const locales = Localization.getLocales();
     console.log(`[i18n] Device locales:`, locales.map(l => l.languageCode));
     for (const l of locales) {
@@ -119,36 +110,35 @@
             // Expo added special handling for Chinese variants using script code https://github.com/expo/expo/pull/34984
             if (l.languageCode === 'zh') {
                 let chineseVariant: string | null = null;
->>>>>>> 61aa90ed
-                
-        // We only have translations for simplified Chinese right now, but looking for help with traditional Chinese.
-        if (l.languageScriptCode === 'Hans') {
-          chineseVariant = 'zh-Hans';
-          // } else if (l.languageScriptCode === 'Hant') {
-          //     chineseVariant = 'zh-Hant';
-        }
-                
-        console.log(`[i18n] Chinese script code: ${l.languageScriptCode} -> ${chineseVariant}`);
-                
-        if (chineseVariant && chineseVariant in translations) {
-          currentLanguage = chineseVariant as SupportedLanguage;
-          console.log(`[i18n] Using Chinese variant: ${currentLanguage}`);
-          break;
-        }
-                
-        currentLanguage = 'zh-Hans';
-        console.log(`[i18n] Falling back to simplified Chinese: zh-Hans`);
-        break;
-      }
+                
+                // We only have translations for simplified Chinese right now, but looking for help with traditional Chinese.
+                if (l.languageScriptCode === 'Hans') {
+                    chineseVariant = 'zh-Hans';
+                // } else if (l.languageScriptCode === 'Hant') {
+                //     chineseVariant = 'zh-Hant';
+                }
+                
+                console.log(`[i18n] Chinese script code: ${l.languageScriptCode} -> ${chineseVariant}`);
+                
+                if (chineseVariant && chineseVariant in translations) {
+                    currentLanguage = chineseVariant as SupportedLanguage;
+                    console.log(`[i18n] Using Chinese variant: ${currentLanguage}`);
+                    break;
+                }
+                
+                currentLanguage = 'zh-Hans';
+                console.log(`[i18n] Falling back to simplified Chinese: zh-Hans`);
+                break;
+            }
             
-      // Direct match for non-Chinese languages
-      if (l.languageCode in translations) {
-        currentLanguage = l.languageCode as SupportedLanguage;
-        console.log(`[i18n] Using device locale: ${currentLanguage}`);
-        break;
-      }
+            // Direct match for non-Chinese languages
+            if (l.languageCode in translations) {
+                currentLanguage = l.languageCode as SupportedLanguage;
+                console.log(`[i18n] Using device locale: ${currentLanguage}`);
+                break;
+            }
+        }
     }
-  }
 }
 
 console.log(`[i18n] Final language: ${currentLanguage}`);
@@ -173,45 +163,45 @@
  * t('sessionInfo.agentState')           // "Agent State" or "Состояние агента"
  */
 export function t<K extends TranslationKey>(
-  key: K,
-  ...args: GetParams<GetValue<Translations, K>> extends void
+    key: K,
+    ...args: GetParams<GetValue<Translations, K>> extends void
         ? []
         : [GetParams<GetValue<Translations, K>>]
 ): string {
-  try {
-    // Get current language translations
-    const currentTranslations = translations[currentLanguage];
-
-    // Navigate to the value using dot notation
-    const keys = key.split('.');
-    let value: any = currentTranslations;
-
-    for (const k of keys) {
-      value = value[k];
-      if (value === undefined) {
-        console.warn(`Translation missing: ${key}`);
+    try {
+        // Get current language translations
+        const currentTranslations = translations[currentLanguage];
+
+        // Navigate to the value using dot notation
+        const keys = key.split('.');
+        let value: any = currentTranslations;
+
+        for (const k of keys) {
+            value = value[k];
+            if (value === undefined) {
+                console.warn(`Translation missing: ${key}`);
+                return key;
+            }
+        }
+
+        // If it's a function, call it with the provided parameters
+        if (typeof value === 'function') {
+            const params = args[0];
+            return value(params);
+        }
+
+        // If it's a string constant, return it directly
+        if (typeof value === 'string') {
+            return value;
+        }
+
+        // Fallback for unexpected types
+        console.warn(`Invalid translation value type for key: ${key}`);
         return key;
-      }
+    } catch (error) {
+        console.error(`Translation error for key: ${key}`, error);
+        return key;
     }
-
-    // If it's a function, call it with the provided parameters
-    if (typeof value === 'function') {
-      const params = args[0];
-      return value(params);
-    }
-
-    // If it's a string constant, return it directly
-    if (typeof value === 'string') {
-      return value;
-    }
-
-    // Fallback for unexpected types
-    console.warn(`Invalid translation value type for key: ${key}`);
-    return key;
-  } catch (error) {
-    console.error(`Translation error for key: ${key}`, error);
-    return key;
-  }
 }
 
 /**
@@ -219,5 +209,5 @@
  * Useful for debugging and language-aware components
  */
 export function getCurrentLanguage(): SupportedLanguage {
-  return currentLanguage;
+    return currentLanguage;
 }