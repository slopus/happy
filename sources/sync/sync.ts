import Constants from 'expo-constants';
import { 
    MobileApiClient, 
    MobileSyncCallbacks,
    ConsoleLogger,
    Session as ApiSession,
    Machine as ApiMachine,
    DecryptedMessageContent,
    Settings as ApiSettings,
    encodeBase64,
    decodeBase64,
    encrypt,
    decrypt,
    generateSecretKey
} from '@happy-engineering/happy-api-client';
import { deriveKey } from '@/encryption/deriveKey';
import { encodeHex } from '@/encryption/hex';
import { AuthCredentials } from '@/auth/tokenStorage';
import { storage } from './storage';
import { DecryptedMessage, Session, Machine } from './storageTypes';
import { InvalidateSync } from '@/utils/sync';
import { ActivityUpdateAccumulator } from './reducer/activityUpdateAccumulator';
import { randomUUID } from 'expo-crypto';
import * as Notifications from 'expo-notifications';
import { registerPushToken } from './apiPush';
import { Platform, AppState } from 'react-native';
import { isRunningOnMac } from '@/utils/platform';
import { NormalizedMessage, normalizeRawMessage, RawRecord } from './typesRaw';
import { applySettings, Settings, settingsDefaults, settingsParse } from './settings';
import { loadPendingSettings, savePendingSettings } from './persistence';
import { initializeTracking, tracking } from '@/track';
import { parseToken } from '@/utils/parseToken';
import { RevenueCat, RevenueCatInterface, LogLevel, PaywallResult } from './revenueCat';
import { trackPaywallPresented, trackPaywallPurchased, trackPaywallCancelled, trackPaywallRestored, trackPaywallError } from '@/track';
import { getServerUrl } from './serverConfig';
import { config } from '@/config';
import { log } from '@/log';
import { gitStatusSync } from './gitStatusSync';
import { isMutableTool } from '@/components/tools/knownTools';
import { voiceHooks } from '@/realtime/hooks/voiceHooks';
import { Message } from './typesMessage';
import { EncryptionCache } from './encryptionCache';

class Sync {
    private mobileClient!: MobileApiClient;
    serverID!: string;
    anonID!: string;
    private credentials!: AuthCredentials;
<<<<<<< HEAD
    private secretKey!: Uint8Array;
=======
    public encryptionCache = new EncryptionCache();
    private sessionsSync: InvalidateSync;
>>>>>>> efaba1bf
    private messagesSync = new Map<string, InvalidateSync>();
    private sessionReceivedMessages = new Map<string, Set<string>>();
    private purchasesSync: InvalidateSync;
    private activityAccumulator: ActivityUpdateAccumulator;
    encryption: any; // Expose for dev tools
    
    // Methods needed by other parts of app
    refreshMachines = () => {
        // Machines are refreshed automatically by MobileApiClient
    }
    private pendingSettings: Partial<Settings> = loadPendingSettings();
    revenueCatInitialized = false;

    constructor() {
        this.purchasesSync = new InvalidateSync(async () => await this.fetchPurchases());
        this.activityAccumulator = new ActivityUpdateAccumulator((update: any) => {});
    }

    async init(credentials: AuthCredentials) {
        this.credentials = credentials;
        
        // Get server URL from config
        const serverUrl = getServerUrl();
        
        // Decode secret key
        this.secretKey = decodeBase64(credentials.secret, 'base64url');
        if (this.secretKey.length !== 32) {
            throw new Error(`Invalid secret key length: ${this.secretKey.length}, expected 32`);
        }
        
        // Derive anonymous ID for analytics (matching original implementation)
        this.anonID = encodeHex((await deriveKey(this.secretKey, 'Happy Coder', ['analytics', 'id']))).slice(0, 16).toLowerCase();
        
        // Create callbacks for MobileApiClient
        const callbacks: MobileSyncCallbacks = {
            encryptToBase64: (data: unknown, secret: Uint8Array): string => {
                return encodeBase64(encrypt(data, secret));
            },
            
            decryptFromBase64: (data: string, secret: Uint8Array): unknown => {
                return decrypt(decodeBase64(data), secret);
            },
            
            applySessions: (sessions: ApiSession[]) => {
                // Convert API sessions to storage sessions
                const storageSessions = sessions.map(s => this.convertApiSessionToStorage(s));
                storage.getState().applySessions(storageSessions);
            },
            
            applyMessages: (sessionId: string, messages: DecryptedMessageContent[]) => {
                // Convert API messages to normalized messages for storage
                const normalizedMessages: NormalizedMessage[] = [];
                messages.forEach((msg, idx) => {
                    const messageId = randomUUID();
                    const rawRecord: RawRecord = msg as RawRecord;
                    const normalized = normalizeRawMessage(messageId, messageId, Date.now() + idx, rawRecord);
                    if (normalized) {
                        normalizedMessages.push(normalized);
                    }
                });
                storage.getState().applyMessages(sessionId, normalizedMessages);
            },
            
            applyMachines: (machines: ApiMachine[]) => {
                // Convert API machines to storage machines
                const storageMachines = machines.map(m => this.convertApiMachineToStorage(m));
                storage.getState().applyMachines(storageMachines);
            },
            
            applySettings: (settings: ApiSettings, version: number) => {
                // Apply settings through existing settings system
                const parsedSettings = settingsParse(settings);
                storage.getState().applySettings(parsedSettings, version);
                
                // Clear pending settings
                this.pendingSettings = {};
                savePendingSettings({});
                
                // Sync analytics opt-out
                if (tracking) {
                    if (parsedSettings.analyticsOptOut) {
                        tracking.optOut();
                    } else {
                        tracking.optIn();
                    }
                }
            },
            
            onAppStateChange: (handler: (state: string) => void) => {
                const sub = AppState.addEventListener('change', handler);
                return () => sub.remove();
            },
            
            getPushToken: async () => {
                if (Platform.OS === 'web') return null;
                
                try {
                    const { status } = await Notifications.getPermissionsAsync();
                    if (status !== 'granted') return null;
                    
                    const token = await Notifications.getExpoPushTokenAsync({
                        projectId: Constants.expoConfig?.extra?.eas?.projectId
                    });
                    return token.data;
                } catch (error) {
                    console.log('Failed to get push token:', error);
                    return null;
                }
            },
            
            log: (message: string) => console.log(message)
        };
        
        // Create MobileApiClient
        this.mobileClient = new MobileApiClient({
            endpoint: serverUrl,
            token: credentials.token,
            secret: this.secretKey,
            callbacks,
            logger: new ConsoleLogger()
        });
        
        // Connect and start syncing
        await this.mobileClient.connect();
        
        // RPC is now handled directly by MobileApiClient
        
        // Store encryption for dev tools
        this.encryption = { secretKey: this.secretKey };
        
        // Initialize tracking with user ID from token
        const serverID = parseToken(credentials.token);
        this.serverID = serverID;
        // Use anonymous ID for tracking
        initializeTracking(this.anonID);
        
        // Initialize RevenueCat if on mobile
        if (Platform.OS !== 'web') {
            this.initRevenueCat(serverID);
        }
        
        // Initial sync happens automatically through MobileApiClient
    }

    private convertApiSessionToStorage(apiSession: ApiSession): Session {
        // Convert from API Session type to storage Session type
        // API Session provides these fields directly
        return {
            id: apiSession.id,
            seq: apiSession.seq,
            createdAt: apiSession.createdAt,
            updatedAt: apiSession.updatedAt,
            metadata: apiSession.metadata,
            metadataVersion: apiSession.metadataVersion,
            agentState: apiSession.agentState,
            agentStateVersion: apiSession.agentStateVersion,
            // Mobile-specific fields with proper defaults
            active: apiSession.active ?? false,
            activeAt: apiSession.activeAt ?? 0,
            thinking: false,
            thinkingAt: 0,
            presence: "online"
        };
    }

    private convertApiMessageToStorage(apiMsg: DecryptedMessageContent, sessionId: string, index: number): DecryptedMessage {
        // Convert from API message to storage message
        const messageId = randomUUID();
        return {
            id: messageId,
            localId: messageId,
            sessionId,
            content: apiMsg,
            createdAt: Date.now(),
            seq: index
        } as DecryptedMessage;
    }

<<<<<<< HEAD
    private convertApiMachineToStorage(apiMachine: ApiMachine): Machine {
        // Direct mapping as types should be compatible
        return apiMachine as Machine;
=======
    async #init() {

        // Subscribe to updates
        this.subscribeToUpdates();

        // Sync initial PostHog opt-out state with stored settings
        if (tracking) {
            const currentSettings = storage.getState().settings;
            if (currentSettings.analyticsOptOut) {
                tracking.optOut();
            } else {
                tracking.optIn();
            }
        }

        // Invalidate sync
        this.sessionsSync.invalidate();
        this.settingsSync.invalidate();
        this.purchasesSync.invalidate();
        this.machinesSync.invalidate();
        this.pushTokenSync.invalidate();

        // Wait for both sessions and machines to load, then mark as ready
        Promise.all([
            this.sessionsSync.awaitQueue(),
            this.machinesSync.awaitQueue()
        ]).then(() => {
            storage.getState().applyReady();
        }).catch((error) => {
            console.error('Failed to load initial data:', error);
        });
>>>>>>> efaba1bf
    }

    onSessionVisible = (sessionId: string) => {
        // Notify the API client about session visibility
        this.mobileClient.onSessionVisible(sessionId);
        
        // Create messages sync if doesn't exist
        if (!this.messagesSync.has(sessionId)) {
            const sync = new InvalidateSync(() => this.fetchMessages(sessionId));
            this.messagesSync.set(sessionId, sync);
        }
        this.messagesSync.get(sessionId)?.invalidate();
        
        // Also invalidate git status sync for this session
        gitStatusSync.getSync(sessionId).invalidate();
        
        // Notify voice assistant about session visibility
        const session = storage.getState().sessions[sessionId];
        if (session) {
            voiceHooks.onSessionFocus(sessionId, session.metadata || undefined);
        }
    }

    private async fetchMessages(sessionId: string) {
        // Messages are fetched automatically by MobileApiClient
        // This is kept for compatibility but the actual fetching happens in the client
    }

    sendMessage(sessionId: string, text: string) {
        const session = storage.getState().sessions[sessionId];
        if (!session) {
            console.error(`Session ${sessionId} not found in storage`);
            return;
        }

        // Read permission mode and model mode from session state
        const permissionMode = session.permissionMode || 'default';
        const modelMode = session.modelMode || 'default';

        // Determine sentFrom based on platform
        let sentFrom: string;
        if (Platform.OS === 'web') {
            sentFrom = 'web';
        } else if (Platform.OS === 'android') {
            sentFrom = 'android';
        } else if (Platform.OS === 'ios') {
            sentFrom = isRunningOnMac() ? 'mac' : 'ios';
        } else {
            sentFrom = 'web'; // fallback
        }

        // Send message through API client
        this.mobileClient.sendMessage(sessionId, text, {
            sentFrom,
            permissionMode,
            modelMode: modelMode === 'default' ? undefined : modelMode
        });
    }

    applySettings = (delta: Partial<Settings>) => {
        storage.getState().applySettingsLocal(delta);

        // Save pending settings
        this.pendingSettings = { ...this.pendingSettings, ...delta };
        savePendingSettings(this.pendingSettings);

        // Sync PostHog opt-out state if it was changed
        if (tracking && 'analyticsOptOut' in delta) {
            const currentSettings = storage.getState().settings;
            if (currentSettings.analyticsOptOut) {
                tracking.optOut();
            } else {
                tracking.optIn();
            }
        }

        // Sync settings through API client
        this.mobileClient.updateSettings(delta as ApiSettings);
    }

    refreshPurchases = () => {
        this.purchasesSync.invalidate();
    }

    private async fetchPurchases() {
        if (!this.revenueCatInitialized || Platform.OS === 'web') {
            return;
        }

        try {
            const customerInfo = await RevenueCat.getCustomerInfo();
            storage.getState().applyPurchases(customerInfo);
        } catch (error) {
            console.log('Failed to fetch purchases:', error);
        }
    }

    purchaseProduct = async (productId: string): Promise<{ success: boolean; error?: string }> => {
        try {
            if (!this.revenueCatInitialized) {
                return { success: false, error: 'RevenueCat not initialized' };
            }

            const products = await RevenueCat.getProducts([productId]);
            if (products.length === 0) {
                return { success: false, error: `Product '${productId}' not found` };
            }

            const product = products[0];
            const { customerInfo } = await RevenueCat.purchaseStoreProduct(product);
            storage.getState().applyPurchases(customerInfo);

            return { success: true };
        } catch (error: any) {
            if (error.userCancelled) {
                return { success: false, error: 'Purchase cancelled' };
            }
            return { success: false, error: error.message || 'Purchase failed' };
        }
    }

    getOfferings = async (): Promise<{ success: boolean; offerings?: any; error?: string }> => {
        try {
            if (!this.revenueCatInitialized) {
                return { success: false, error: 'RevenueCat not initialized' };
            }

            const offerings = await RevenueCat.getOfferings();
            return { success: true, offerings };
        } catch (error: any) {
            return { success: false, error: error.message || 'Failed to get offerings' };
        }
    }

    presentPaywall = async (): Promise<PaywallResult> => {
        try {
            if (!this.revenueCatInitialized) {
                return PaywallResult.NOT_INITIALIZED;
            }

            trackPaywallPresented();
            const presentPaywall = (RevenueCat as RevenueCatInterface).presentPaywall;
            const result = presentPaywall ? await presentPaywall() : PaywallResult.NOT_PRESENTED;

            if (result === PaywallResult.PURCHASED) {
                trackPaywallPurchased();
                this.refreshPurchases();
            } else if (result === PaywallResult.CANCELLED) {
                trackPaywallCancelled();
            } else if (result === PaywallResult.RESTORED) {
                trackPaywallRestored();
                this.refreshPurchases();
            } else if (result === PaywallResult.ERROR) {
                trackPaywallError('Paywall presentation error');
            }

            return result;
        } catch (error: any) {
            const errorMessage = error.message ?? 'Unknown error';
            trackPaywallError(errorMessage);
<<<<<<< HEAD
            console.error('Failed to present paywall:', error);
            return PaywallResult.ERROR;
=======
            return { success: false, error: errorMessage };
        }
    }

    //
    // Private
    //

    private fetchSessions = async () => {
        if (!this.credentials) return;

        const API_ENDPOINT = getServerUrl();
        const response = await fetch(`${API_ENDPOINT}/v1/sessions`, {
            headers: {
                'Authorization': `Bearer ${this.credentials.token}`,
                'Content-Type': 'application/json'
            }
        });

        if (!response.ok) {
            throw new Error(`Failed to fetch sessions: ${response.status}`);
        }

        const data = await response.json();
        const sessions = data.sessions as Array<{
            id: string;
            tag: string;
            seq: number;
            metadata: string;
            metadataVersion: number;
            agentState: string | null;
            agentStateVersion: number;
            active: boolean;
            activeAt: number;
            createdAt: number;
            updatedAt: number;
            lastMessage: ApiMessage | null;
        }>;

        // Decrypt sessions
        let decryptedSessions: (Omit<Session, 'presence'> & { presence?: "online" | number })[] = [];
        for (const session of sessions) {

            //
            // Load decrypted metadata
            //

            let metadata = this.encryption.decryptMetadata(session.id, session.metadataVersion, session.metadata);

            //
            // Create encryption
            //

            let encryption: SessionEncryption;
            if (!this.sessionEncryption.has(session.id)) {
                if (metadata?.encryption) {
                    encryption = new SessionEncryption(session.id, this.encryption.secretKey, { type: 'aes-gcm-256', key: decodeBase64(metadata.encryption.key) }, this.encryptionCache);
                } else {
                    encryption = new SessionEncryption(session.id, this.encryption.secretKey, { type: 'libsodium' }, this.encryptionCache);
                }
                this.sessionEncryption.set(session.id, encryption);
            } else {
                encryption = this.sessionEncryption.get(session.id)!;
            }

            //
            // Decrypt agent state
            //

            let agentState = this.encryption.decryptAgentState(session.id, session.agentStateVersion, session.agentState);

            //
            // Put it all together
            //

            const processedSession = {
                ...session,
                thinking: false,
                thinkingAt: 0,
                metadata,
                agentState
            };
            decryptedSessions.push(processedSession);
        }

        // Apply to storage
        this.applySessions(decryptedSessions);
    }

    public refreshMachines = async () => {
        return this.fetchMachines();
    }

    private fetchMachines = async () => {
        if (!this.credentials) return;

        console.log('📊 Sync: Fetching machines...');
        const API_ENDPOINT = getServerUrl();
        const response = await fetch(`${API_ENDPOINT}/v1/machines`, {
            headers: {
                'Authorization': `Bearer ${this.credentials.token}`,
                'Content-Type': 'application/json'
            }
        });

        if (!response.ok) {
            console.error(`Failed to fetch machines: ${response.status}`);
            return;
        }

        const data = await response.json();
        console.log(`📊 Sync: Fetched ${Array.isArray(data) ? data.length : 0} machines from server`);
        const machines = data as Array<{
            id: string;
            metadata: string;
            metadataVersion: number;
            daemonState?: string | null;
            daemonStateVersion?: number;
            seq: number;
            active: boolean;
            activeAt: number;  // Changed from lastActiveAt
            createdAt: number;
            updatedAt: number;
        }>;

        // Process all machines first, then update state once
        const decryptedMachines: Machine[] = [];
        
        for (const machine of machines) {
            try {
                // Decrypt metadata if present - decryptRaw already returns parsed JSON
                const metadata = machine.metadata 
                    ? this.encryption.decryptRaw(machine.metadata)
                    : null;
                
                // Decrypt daemonState if present
                const daemonState = machine.daemonState 
                    ? this.encryption.decryptRaw(machine.daemonState)
                    : null;

                decryptedMachines.push({
                    id: machine.id,
                    seq: machine.seq,
                    createdAt: machine.createdAt,
                    updatedAt: machine.updatedAt,
                    active: machine.active,
                    activeAt: machine.activeAt,
                    metadata,
                    metadataVersion: machine.metadataVersion,
                    daemonState,
                    daemonStateVersion: machine.daemonStateVersion || 0
                });
            } catch (error) {
                console.error(`Failed to decrypt machine ${machine.id}:`, error);
                // Still add the machine with null metadata
                decryptedMachines.push({
                    id: machine.id,
                    seq: machine.seq,
                    createdAt: machine.createdAt,
                    updatedAt: machine.updatedAt,
                    active: machine.active,
                    activeAt: machine.activeAt,
                    metadata: null,
                    metadataVersion: machine.metadataVersion,
                    daemonState: null,
                    daemonStateVersion: 0
                });
            }
        }

        // Replace entire machine state with fetched machines
        storage.getState().applyMachines(decryptedMachines, true);
    }

    private syncSettings = async () => {
        if (!this.credentials) return;

        const API_ENDPOINT = getServerUrl();
        // Apply pending settings
        if (Object.keys(this.pendingSettings).length > 0) {

            while (true) {
                let version = storage.getState().settingsVersion;
                let settings = applySettings(storage.getState().settings, this.pendingSettings);
                const response = await fetch(`${API_ENDPOINT}/v1/account/settings`, {
                    method: 'POST',
                    body: JSON.stringify({
                        settings: this.encryption.encryptRaw(settings),
                        expectedVersion: version ?? 0
                    }),
                    headers: {
                        'Authorization': `Bearer ${this.credentials.token}`,
                        'Content-Type': 'application/json'
                    }
                });
                const data = await response.json() as {
                    success: false,
                    error: string,
                    currentVersion: number,
                    currentSettings: string | null
                } | {
                    success: true
                };
                if (data.success) {
                    break;
                }
                if (data.error === 'version-mismatch') {
                    let parsedSettings: Settings;
                    if (data.currentSettings) {
                        parsedSettings = settingsParse(this.encryption.decryptRaw(data.currentSettings));
                    } else {
                        parsedSettings = { ...settingsDefaults };
                    }

                    // Log
                    console.log('settings', JSON.stringify({
                        settings: parsedSettings,
                        version: data.currentVersion
                    }));

                    // Apply settings to storage
                    storage.getState().applySettings(parsedSettings, data.currentVersion);

                    // Sync PostHog opt-out state with settings
                    if (tracking) {
                        if (parsedSettings.analyticsOptOut) {
                            tracking.optOut();
                        } else {
                            tracking.optIn();
                        }
                    }

                } else {
                    throw new Error(`Failed to sync settings: ${data.error}`);
                }

                // Wait 1 second
                await new Promise(resolve => setTimeout(resolve, 1000));
                break;
            }
        }

        // Run request
        const response = await fetch(`${API_ENDPOINT}/v1/account/settings`, {
            headers: {
                'Authorization': `Bearer ${this.credentials.token}`,
                'Content-Type': 'application/json'
            }
        });
        if (!response.ok) {
            throw new Error(`Failed to fetch settings: ${response.status}`);
        }
        const data = await response.json() as {
            settings: string | null,
            settingsVersion: number
        };

        // Parse response
        let parsedSettings: Settings;
        if (data.settings) {
            parsedSettings = settingsParse(this.encryption.decryptRaw(data.settings));
        } else {
            parsedSettings = { ...settingsDefaults };
        }

        // Log
        console.log('settings', JSON.stringify({
            settings: parsedSettings,
            version: data.settingsVersion
        }));

        // Apply settings to storage
        storage.getState().applySettings(parsedSettings, data.settingsVersion);

        // Sync PostHog opt-out state with settings
        if (tracking) {
            if (parsedSettings.analyticsOptOut) {
                tracking.optOut();
            } else {
                tracking.optIn();
            }
>>>>>>> efaba1bf
        }
    }

    restorePurchases = async (): Promise<{ success: boolean; error?: string }> => {
        try {
            if (!this.revenueCatInitialized) {
                return { success: false, error: 'RevenueCat not initialized' };
            }

            await RevenueCat.syncPurchases();
            const customerInfo = await RevenueCat.getCustomerInfo();
            storage.getState().applyPurchases(customerInfo);
            return { success: true };
        } catch (error: any) {
            return { success: false, error: error.message || 'Failed to restore purchases' };
        }
<<<<<<< HEAD
=======
        console.log('Decrypted and normalized messages in', Date.now() - start, 'ms');
        console.log('Cache stats:', this.encryption.getCacheStats());
        // console.log('messages', JSON.stringify(normalizedMessages));

        // Apply to storage
        this.applyMessages(sessionId, normalizedMessages);
>>>>>>> efaba1bf
    }

    private initRevenueCat(userId: string) {
        try {
<<<<<<< HEAD
            if (Platform.OS === 'ios') {
                RevenueCat.configure({
                    apiKey: config.revenueCat.iosApiKey,
                    appUserID: userId
                });
            } else if (Platform.OS === 'android') {
                RevenueCat.configure({
                    apiKey: config.revenueCat.androidApiKey,
                    appUserID: userId
=======
            await registerPushToken(this.credentials, tokenData.data);
            log.log('Push token registered successfully');
        } catch (error) {
            log.log('Failed to register push token: ' + JSON.stringify(error));
        }
    }

    private subscribeToUpdates = () => {
        // Subscribe to message updates
        apiSocket.onMessage('update', this.handleUpdate.bind(this));
        apiSocket.onMessage('ephemeral', this.handleEphemeralUpdate.bind(this));

        // Subscribe to connection state changes
        apiSocket.onReconnected(() => {
            this.sessionsSync.invalidate();
            const sessionsData = storage.getState().sessionsData;
            if (sessionsData) {
                for (const item of sessionsData) {
                    if (typeof item !== 'string') {
                        this.messagesSync.get(item.id)?.invalidate();
                        // Also invalidate git status on reconnection
                        gitStatusSync.invalidate(item.id);
                    }
                }
            }
        });

        // Recalculate online sessions every 10 seconds (for 2-minute disconnect timeout)
        setInterval(() => {
            const active = storage.getState().getActiveSessions();
            storage.getState().recalculateOnline();
            const newActive = storage.getState().getActiveSessions();
            this.applySessionDiff(active, newActive);
        }, 10000);
    }

    private handleUpdate = (update: unknown) => {
        console.log('🔄 Sync: handleUpdate called with:', JSON.stringify(update).substring(0, 300));
        const validatedUpdate = ApiUpdateContainerSchema.safeParse(update);
        if (!validatedUpdate.success) {
            console.log('❌ Sync: Invalid update received:', validatedUpdate.error);
            console.error('❌ Sync: Invalid update data:', update);
            return;
        }
        const updateData = validatedUpdate.data;
        console.log(`🔄 Sync: Validated update type: ${updateData.body.t}`);

        if (updateData.body.t === 'new-message') {

            // Get encryption
            const encryption = this.sessionEncryption.get(updateData.body.sid);
            if (!encryption) { // Should never happen
                console.error(`Session ${updateData.body.sid} not found`);
                this.fetchSessions(); // Just fetch sessions again
                return;
            }

            // Decrypt message
            let lastMessage: NormalizedMessage | null = null;
            if (updateData.body.message) {
                const decrypted = encryption.decryptMessage(updateData.body.message);
                if (decrypted) {
                    lastMessage = normalizeRawMessage(decrypted.id, decrypted.localId, decrypted.createdAt, decrypted.content);

                    // Update session
                    const session = storage.getState().sessions[updateData.body.sid];
                    if (session) {
                        this.applySessions([{
                            ...session,
                            updatedAt: updateData.createdAt,
                            seq: updateData.seq
                        }])
                    } else {
                        // Fetch sessions again if we don't have this session
                        this.fetchSessions();
                    }

                    // Update messages
                    if (lastMessage) {
                        console.log('🔄 Sync: Applying message:', JSON.stringify(lastMessage));
                        this.applyMessages(updateData.body.sid, [lastMessage]);
                        let hasMutableTool = false;
                        if (lastMessage.role === 'agent' && lastMessage.content[0] && lastMessage.content[0].type === 'tool-result') {
                            hasMutableTool = storage.getState().isMutableToolCall(updateData.body.sid, lastMessage.content[0].tool_use_id);
                        }
                        if (hasMutableTool) {
                            gitStatusSync.invalidate(updateData.body.sid);
                        }
                    }
                }
            }

            // Ping session
            this.onSessionVisible(updateData.body.sid);

        } else if (updateData.body.t === 'new-session') {
            console.log('🔄 Sync: New session update received, fetching sessions...');
            this.fetchSessions(); // Just fetch sessions again
        } else if (updateData.body.t === 'update-session') {
            const session = storage.getState().sessions[updateData.body.id];
            if (session) {
                this.applySessions([{
                    ...session,
                    agentState: updateData.body.agentState
                        ? this.encryption.decryptAgentState(updateData.body.id, updateData.body.agentState.version, updateData.body.agentState.value)
                        : session.agentState,
                    agentStateVersion: updateData.body.agentState
                        ? updateData.body.agentState.version
                        : session.agentStateVersion,
                    metadata: updateData.body.metadata
                        ? this.encryption.decryptMetadata(updateData.body.id, updateData.body.metadata.version, updateData.body.metadata.value)
                        : session.metadata,
                    metadataVersion: updateData.body.metadata
                        ? updateData.body.metadata.version
                        : session.metadataVersion,
                    updatedAt: updateData.createdAt,
                    seq: updateData.seq
                }]);

                // Invalidate git status when agent state changes (files may have been modified)
                if (updateData.body.agentState) {
                    gitStatusSync.invalidate(updateData.body.id);

                    // Check for new permission requests and notify voice assistant
                    const newAgentState = this.encryption.decryptAgentState(updateData.body.id, updateData.body.agentState.version, updateData.body.agentState.value);
                    if (newAgentState?.requests && Object.keys(newAgentState.requests).length > 0) {
                        const requestIds = Object.keys(newAgentState.requests);
                        const firstRequest = newAgentState.requests[requestIds[0]];
                        const toolName = firstRequest?.tool;
                        voiceHooks.onPermissionRequested(updateData.body.id, requestIds[0], toolName, firstRequest?.arguments);
                    }
                }
            }
        } else if (updateData.body.t === 'update-machine') {
            const machineUpdate = updateData.body;
            const machineId = machineUpdate.machineId;  // Changed from .id to .machineId
            const machine = storage.getState().machines[machineId];
            
            // Create or update machine with all required fields
            const updatedMachine: Machine = {
                id: machineId,
                seq: updateData.seq,
                createdAt: machine?.createdAt ?? updateData.createdAt,
                updatedAt: updateData.createdAt,
                active: machineUpdate.active ?? true,
                activeAt: machineUpdate.activeAt ?? updateData.createdAt,
                metadata: machine?.metadata ?? null,
                metadataVersion: machine?.metadataVersion ?? 0,
                daemonState: machine?.daemonState ?? null,
                daemonStateVersion: machine?.daemonStateVersion ?? 0
            };
            
            // If metadata is provided, decrypt and update it
            const metadataUpdate = machineUpdate.metadata;
            if (metadataUpdate) {
                try {
                    // Decrypt metadata - decryptRaw already returns parsed JSON
                    const metadata = this.encryption.decryptRaw(metadataUpdate.value);
                    updatedMachine.metadata = metadata;
                    updatedMachine.metadataVersion = metadataUpdate.version;
                } catch (error) {
                    console.error(`Failed to decrypt machine metadata for ${machineId}:`, error);
                }
            }
            
            // If daemonState is provided, decrypt and update it
            const daemonStateUpdate = machineUpdate.daemonState;
            if (daemonStateUpdate) {
                try {
                    // Decrypt daemonState - decryptRaw already returns parsed JSON
                    const daemonState = this.encryption.decryptRaw(daemonStateUpdate.value);
                    updatedMachine.daemonState = daemonState;
                    updatedMachine.daemonStateVersion = daemonStateUpdate.version;
                } catch (error) {
                    console.error(`Failed to decrypt machine daemonState for ${machineId}:`, error);
                }
            }
            
            // Update storage using applyMachines which rebuilds sessionListViewData
            storage.getState().applyMachines([updatedMachine]);
        }
    }

    private flushActivityUpdates = (updates: Map<string, ApiEphemeralActivityUpdate>) => {

        const sessions: Session[] = [];

        for (const [sessionId, update] of updates) {
            const session = storage.getState().sessions[sessionId];
            if (session) {
                sessions.push({
                    ...session,
                    active: update.active,
                    activeAt: update.activeAt,
                    thinking: update.thinking ?? false,
                    thinkingAt: update.activeAt // Always use activeAt for consistency
>>>>>>> efaba1bf
                });
            }

            RevenueCat.setLogLevel(LogLevel.DEBUG);
            this.revenueCatInitialized = true;
            this.refreshPurchases();
        } catch (error) {
            console.log('Failed to initialize RevenueCat:', error);
        }
    }

    disconnect() {
        this.mobileClient?.disconnect();
    }

    // Get the mobile API client for RPC operations
    getMobileClient() {
        return this.mobileClient;
    }

    /**
     * Clear cache for a specific session (useful when session is deleted)
     */
    clearSessionCache(sessionId: string): void {
        this.encryption.clearSessionCache(sessionId);
    }

    /**
     * Clear all cached data (useful on logout)
     */
    clearAllCache(): void {
        this.encryption.clearAllCache();
    }

    /**
     * Get cache statistics for debugging performance
     */
    getCacheStats() {
        return this.encryption.getCacheStats();
    }
}

export const sync = new Sync();

<<<<<<< HEAD
// Legacy exports for compatibility
export const syncCreate = sync.init.bind(sync);
export const syncRestore = sync.init.bind(sync);
=======
//
// Init sequence
//

let isInitialized = false;
export async function syncCreate(credentials: AuthCredentials) {
    if (isInitialized) {
        console.warn('Sync already initialized: ignoring');
        return;
    }
    isInitialized = true;
    await syncInit(credentials, false);
}

export async function syncRestore(credentials: AuthCredentials) {
    if (isInitialized) {
        console.warn('Sync already initialized: ignoring');
        return;
    }
    isInitialized = true;
    await syncInit(credentials, true);
}

async function syncInit(credentials: AuthCredentials, restore: boolean) {

    // Initialize sync engine
    const encryption = await ApiEncryption.create(credentials.secret, sync.encryptionCache);

    // Initialize tracking
    initializeTracking(encryption.anonID);

    // Initialize socket connection
    const API_ENDPOINT = getServerUrl();
    apiSocket.initialize({ endpoint: API_ENDPOINT, token: credentials.token }, encryption);

    // Wire socket status to storage
    apiSocket.onStatusChange((status) => {
        storage.getState().setSocketStatus(status);
    });

    // Initialize sessions engine
    if (restore) {
        await sync.restore(credentials, encryption);
    } else {
        await sync.create(credentials, encryption);
    }
}
>>>>>>> efaba1bf
<|MERGE_RESOLUTION|>--- conflicted
+++ resolved
@@ -20,7 +20,7 @@
 import { DecryptedMessage, Session, Machine } from './storageTypes';
 import { InvalidateSync } from '@/utils/sync';
 import { ActivityUpdateAccumulator } from './reducer/activityUpdateAccumulator';
-import { randomUUID } from 'expo-crypto';
+import { SessionListViewDataRebuilder } from './reducer/rebuilders';
 import * as Notifications from 'expo-notifications';
 import { registerPushToken } from './apiPush';
 import { Platform, AppState } from 'react-native';
@@ -40,18 +40,15 @@
 import { voiceHooks } from '@/realtime/hooks/voiceHooks';
 import { Message } from './typesMessage';
 import { EncryptionCache } from './encryptionCache';
+import { randomUUID } from 'expo-crypto';
 
 class Sync {
     private mobileClient!: MobileApiClient;
     serverID!: string;
     anonID!: string;
     private credentials!: AuthCredentials;
-<<<<<<< HEAD
     private secretKey!: Uint8Array;
-=======
     public encryptionCache = new EncryptionCache();
-    private sessionsSync: InvalidateSync;
->>>>>>> efaba1bf
     private messagesSync = new Map<string, InvalidateSync>();
     private sessionReceivedMessages = new Map<string, Set<string>>();
     private purchasesSync: InvalidateSync;
@@ -112,25 +109,33 @@
                         normalizedMessages.push(normalized);
                     }
                 });
-                storage.getState().applyMessages(sessionId, normalizedMessages);
+                if (normalizedMessages.length > 0) {
+                    this.applyMessages(sessionId, normalizedMessages);
+                }
             },
             
             applyMachines: (machines: ApiMachine[]) => {
                 // Convert API machines to storage machines
-                const storageMachines = machines.map(m => this.convertApiMachineToStorage(m));
-                storage.getState().applyMachines(storageMachines);
-            },
-            
-            applySettings: (settings: ApiSettings, version: number) => {
-                // Apply settings through existing settings system
-                const parsedSettings = settingsParse(settings);
+                const storageMachines: Machine[] = machines.map(m => ({
+                    id: m.id,
+                    seq: m.seq,
+                    createdAt: m.createdAt,
+                    updatedAt: m.updatedAt,
+                    active: m.active,
+                    activeAt: m.activeAt,
+                    metadata: m.metadata,
+                    metadataVersion: m.metadataVersion,
+                    daemonState: m.daemonState,
+                    daemonStateVersion: m.daemonStateVersion
+                }));
+                storage.getState().applyMachines(storageMachines, true);
+            },
+            
+            applySettings: (settings: ApiSettings | null, version: number) => {
+                const parsedSettings = settings ? settingsParse(settings) : { ...settingsDefaults };
                 storage.getState().applySettings(parsedSettings, version);
                 
-                // Clear pending settings
-                this.pendingSettings = {};
-                savePendingSettings({});
-                
-                // Sync analytics opt-out
+                // Sync PostHog opt-out state with settings
                 if (tracking) {
                     if (parsedSettings.analyticsOptOut) {
                         tracking.optOut();
@@ -140,47 +145,62 @@
                 }
             },
             
-            onAppStateChange: (handler: (state: string) => void) => {
-                const sub = AppState.addEventListener('change', handler);
-                return () => sub.remove();
-            },
-            
-            getPushToken: async () => {
-                if (Platform.OS === 'web') return null;
+            onSessionUpdate: (sessionId: string, agentState: any, metadata: any) => {
+                const session = storage.getState().sessions[sessionId];
+                if (session && (agentState || metadata)) {
+                    gitStatusSync.invalidate(sessionId);
+                    
+                    // Check for new permission requests
+                    if (agentState?.requests && Object.keys(agentState.requests).length > 0) {
+                        const requestIds = Object.keys(agentState.requests);
+                        const firstRequest = agentState.requests[requestIds[0]];
+                        const toolName = firstRequest?.tool;
+                        voiceHooks.onPermissionRequested(sessionId, requestIds[0], toolName, firstRequest?.arguments);
+                    }
+                }
+            },
+            
+            onConnectionChange: (connected: boolean) => {
+                storage.getState().setSocketStatus(connected ? 'connected' : 'disconnected');
                 
-                try {
-                    const { status } = await Notifications.getPermissionsAsync();
-                    if (status !== 'granted') return null;
-                    
-                    const token = await Notifications.getExpoPushTokenAsync({
-                        projectId: Constants.expoConfig?.extra?.eas?.projectId
-                    });
-                    return token.data;
-                } catch (error) {
-                    console.log('Failed to get push token:', error);
-                    return null;
+                if (connected) {
+                    // Invalidate git status for all sessions on reconnection
+                    const sessionsData = storage.getState().sessionsData;
+                    if (sessionsData) {
+                        for (const item of sessionsData) {
+                            if (typeof item !== 'string') {
+                                this.messagesSync.get(item.id)?.invalidate();
+                                gitStatusSync.invalidate(item.id);
+                            }
+                        }
+                    }
                 }
-            },
-            
-            log: (message: string) => console.log(message)
+            }
         };
         
-        // Create MobileApiClient
+        // Create and initialize MobileApiClient with encryptionCache
         this.mobileClient = new MobileApiClient({
-            endpoint: serverUrl,
+            serverUrl,
             token: credentials.token,
             secret: this.secretKey,
             callbacks,
-            logger: new ConsoleLogger()
+            logger: new ConsoleLogger(),
+            pendingSettings: this.pendingSettings,
+            encryptionCache: this.encryptionCache
         });
         
-        // Connect and start syncing
+        // Connect to server
         await this.mobileClient.connect();
         
-        // RPC is now handled directly by MobileApiClient
-        
-        // Store encryption for dev tools
-        this.encryption = { secretKey: this.secretKey };
+        // Store encryption helper for compatibility
+        this.encryption = {
+            secretKey: this.secretKey,
+            encryptRaw: (data: unknown) => encodeBase64(encrypt(data, this.secretKey)),
+            decryptRaw: (data: string) => decrypt(decodeBase64(data), this.secretKey),
+            clearSessionCache: (sessionId: string) => this.encryptionCache.clearSessionCache(sessionId),
+            clearAllCache: () => this.encryptionCache.clearCache(),
+            getCacheStats: () => this.encryptionCache.getStats()
+        };
         
         // Initialize tracking with user ID from token
         const serverID = parseToken(credentials.token);
@@ -194,6 +214,8 @@
         }
         
         // Initial sync happens automatically through MobileApiClient
+        // Mark as ready after initial load
+        storage.getState().applyReady();
     }
 
     private convertApiSessionToStorage(apiSession: ApiSession): Session {
@@ -204,515 +226,100 @@
             seq: apiSession.seq,
             createdAt: apiSession.createdAt,
             updatedAt: apiSession.updatedAt,
+            active: apiSession.active,
+            activeAt: apiSession.activeAt,
             metadata: apiSession.metadata,
             metadataVersion: apiSession.metadataVersion,
             agentState: apiSession.agentState,
             agentStateVersion: apiSession.agentStateVersion,
-            // Mobile-specific fields with proper defaults
-            active: apiSession.active ?? false,
-            activeAt: apiSession.activeAt ?? 0,
             thinking: false,
             thinkingAt: 0,
-            presence: "online"
+            presence: 'offline' as const,
+            draft: null,
+            permissionMode: null,
+            modelMode: null
         };
     }
 
-    private convertApiMessageToStorage(apiMsg: DecryptedMessageContent, sessionId: string, index: number): DecryptedMessage {
-        // Convert from API message to storage message
-        const messageId = randomUUID();
-        return {
-            id: messageId,
-            localId: messageId,
-            sessionId,
-            content: apiMsg,
-            createdAt: Date.now(),
-            seq: index
-        } as DecryptedMessage;
-    }
-
-<<<<<<< HEAD
-    private convertApiMachineToStorage(apiMachine: ApiMachine): Machine {
-        // Direct mapping as types should be compatible
-        return apiMachine as Machine;
-=======
-    async #init() {
-
-        // Subscribe to updates
-        this.subscribeToUpdates();
-
-        // Sync initial PostHog opt-out state with stored settings
-        if (tracking) {
-            const currentSettings = storage.getState().settings;
-            if (currentSettings.analyticsOptOut) {
-                tracking.optOut();
-            } else {
-                tracking.optIn();
-            }
-        }
-
-        // Invalidate sync
-        this.sessionsSync.invalidate();
-        this.settingsSync.invalidate();
-        this.purchasesSync.invalidate();
-        this.machinesSync.invalidate();
-        this.pushTokenSync.invalidate();
-
-        // Wait for both sessions and machines to load, then mark as ready
-        Promise.all([
-            this.sessionsSync.awaitQueue(),
-            this.machinesSync.awaitQueue()
-        ]).then(() => {
-            storage.getState().applyReady();
-        }).catch((error) => {
-            console.error('Failed to load initial data:', error);
-        });
->>>>>>> efaba1bf
-    }
-
-    onSessionVisible = (sessionId: string) => {
-        // Notify the API client about session visibility
-        this.mobileClient.onSessionVisible(sessionId);
-        
-        // Create messages sync if doesn't exist
-        if (!this.messagesSync.has(sessionId)) {
-            const sync = new InvalidateSync(() => this.fetchMessages(sessionId));
-            this.messagesSync.set(sessionId, sync);
-        }
-        this.messagesSync.get(sessionId)?.invalidate();
-        
-        // Also invalidate git status sync for this session
-        gitStatusSync.getSync(sessionId).invalidate();
-        
-        // Notify voice assistant about session visibility
-        const session = storage.getState().sessions[sessionId];
-        if (session) {
-            voiceHooks.onSessionFocus(sessionId, session.metadata || undefined);
-        }
-    }
-
-    private async fetchMessages(sessionId: string) {
-        // Messages are fetched automatically by MobileApiClient
-        // This is kept for compatibility but the actual fetching happens in the client
-    }
-
-    sendMessage(sessionId: string, text: string) {
-        const session = storage.getState().sessions[sessionId];
-        if (!session) {
-            console.error(`Session ${sessionId} not found in storage`);
+    private applyMessages(sessionId: string, messages: NormalizedMessage[]) {
+        storage.getState().applyMessages(sessionId, messages);
+        
+        // Check for mutable tool calls
+        for (const msg of messages) {
+            if (msg.role === 'agent' && msg.content[0]?.type === 'tool-result') {
+                const hasMutableTool = storage.getState().isMutableToolCall(sessionId, msg.content[0].tool_use_id);
+                if (hasMutableTool) {
+                    gitStatusSync.invalidate(sessionId);
+                }
+            }
+        }
+    }
+
+    private fetchPurchases = async () => {
+        // This will be called by purchasesSync InvalidateSync
+        if (!this.revenueCatInitialized) {
             return;
         }
-
-        // Read permission mode and model mode from session state
-        const permissionMode = session.permissionMode || 'default';
-        const modelMode = session.modelMode || 'default';
-
-        // Determine sentFrom based on platform
-        let sentFrom: string;
-        if (Platform.OS === 'web') {
-            sentFrom = 'web';
-        } else if (Platform.OS === 'android') {
-            sentFrom = 'android';
-        } else if (Platform.OS === 'ios') {
-            sentFrom = isRunningOnMac() ? 'mac' : 'ios';
-        } else {
-            sentFrom = 'web'; // fallback
-        }
-
-        // Send message through API client
-        this.mobileClient.sendMessage(sessionId, text, {
-            sentFrom,
-            permissionMode,
-            modelMode: modelMode === 'default' ? undefined : modelMode
-        });
-    }
-
-    applySettings = (delta: Partial<Settings>) => {
-        storage.getState().applySettingsLocal(delta);
-
-        // Save pending settings
-        this.pendingSettings = { ...this.pendingSettings, ...delta };
-        savePendingSettings(this.pendingSettings);
-
-        // Sync PostHog opt-out state if it was changed
-        if (tracking && 'analyticsOptOut' in delta) {
-            const currentSettings = storage.getState().settings;
-            if (currentSettings.analyticsOptOut) {
-                tracking.optOut();
-            } else {
-                tracking.optIn();
-            }
-        }
-
-        // Sync settings through API client
-        this.mobileClient.updateSettings(delta as ApiSettings);
-    }
-
-    refreshPurchases = () => {
-        this.purchasesSync.invalidate();
-    }
-
-    private async fetchPurchases() {
-        if (!this.revenueCatInitialized || Platform.OS === 'web') {
-            return;
-        }
-
+        
         try {
+            await RevenueCat.syncPurchases();
             const customerInfo = await RevenueCat.getCustomerInfo();
             storage.getState().applyPurchases(customerInfo);
         } catch (error) {
-            console.log('Failed to fetch purchases:', error);
-        }
-    }
-
-    purchaseProduct = async (productId: string): Promise<{ success: boolean; error?: string }> => {
+            console.error('Failed to fetch purchases:', error);
+        }
+    }
+
+    refreshPurchases = () => {
+        this.purchasesSync.invalidate();
+    }
+
+    async presentPaywall(): Promise<PaywallResult> {
         try {
             if (!this.revenueCatInitialized) {
-                return { success: false, error: 'RevenueCat not initialized' };
-            }
-
-            const products = await RevenueCat.getProducts([productId]);
-            if (products.length === 0) {
-                return { success: false, error: `Product '${productId}' not found` };
-            }
-
-            const product = products[0];
-            const { customerInfo } = await RevenueCat.purchaseStoreProduct(product);
-            storage.getState().applyPurchases(customerInfo);
-
-            return { success: true };
-        } catch (error: any) {
-            if (error.userCancelled) {
-                return { success: false, error: 'Purchase cancelled' };
-            }
-            return { success: false, error: error.message || 'Purchase failed' };
-        }
-    }
-
-    getOfferings = async (): Promise<{ success: boolean; offerings?: any; error?: string }> => {
-        try {
-            if (!this.revenueCatInitialized) {
-                return { success: false, error: 'RevenueCat not initialized' };
-            }
-
-            const offerings = await RevenueCat.getOfferings();
-            return { success: true, offerings };
-        } catch (error: any) {
-            return { success: false, error: error.message || 'Failed to get offerings' };
-        }
-    }
-
-    presentPaywall = async (): Promise<PaywallResult> => {
-        try {
-            if (!this.revenueCatInitialized) {
-                return PaywallResult.NOT_INITIALIZED;
-            }
-
+                console.error('RevenueCat not initialized');
+                return PaywallResult.ERROR;
+            }
+
+            // Track that paywall was presented
             trackPaywallPresented();
-            const presentPaywall = (RevenueCat as RevenueCatInterface).presentPaywall;
-            const result = presentPaywall ? await presentPaywall() : PaywallResult.NOT_PRESENTED;
-
-            if (result === PaywallResult.PURCHASED) {
-                trackPaywallPurchased();
-                this.refreshPurchases();
-            } else if (result === PaywallResult.CANCELLED) {
-                trackPaywallCancelled();
-            } else if (result === PaywallResult.RESTORED) {
-                trackPaywallRestored();
-                this.refreshPurchases();
-            } else if (result === PaywallResult.ERROR) {
-                trackPaywallError('Paywall presentation error');
-            }
-
-            return result;
+
+            const paywallResult = await RevenueCat.presentPaywall();
+
+            // Handle the result
+            switch (paywallResult) {
+                case PaywallResult.PURCHASED:
+                    trackPaywallPurchased();
+                    
+                    // Fetch latest customer info to update entitlements
+                    const customerInfo = await RevenueCat.getCustomerInfo();
+                    storage.getState().applyPurchases(customerInfo);
+                    
+                    return PaywallResult.PURCHASED;
+                    
+                case PaywallResult.RESTORED:
+                    trackPaywallRestored();
+                    
+                    // Fetch latest customer info after restore
+                    const restoredInfo = await RevenueCat.getCustomerInfo();
+                    storage.getState().applyPurchases(restoredInfo);
+                    
+                    return PaywallResult.RESTORED;
+                    
+                case PaywallResult.CANCELLED:
+                    trackPaywallCancelled();
+                    return PaywallResult.CANCELLED;
+                    
+                case PaywallResult.ERROR:
+                default:
+                    trackPaywallError('Unknown error');
+                    return PaywallResult.ERROR;
+            }
         } catch (error: any) {
             const errorMessage = error.message ?? 'Unknown error';
             trackPaywallError(errorMessage);
-<<<<<<< HEAD
             console.error('Failed to present paywall:', error);
             return PaywallResult.ERROR;
-=======
-            return { success: false, error: errorMessage };
-        }
-    }
-
-    //
-    // Private
-    //
-
-    private fetchSessions = async () => {
-        if (!this.credentials) return;
-
-        const API_ENDPOINT = getServerUrl();
-        const response = await fetch(`${API_ENDPOINT}/v1/sessions`, {
-            headers: {
-                'Authorization': `Bearer ${this.credentials.token}`,
-                'Content-Type': 'application/json'
-            }
-        });
-
-        if (!response.ok) {
-            throw new Error(`Failed to fetch sessions: ${response.status}`);
-        }
-
-        const data = await response.json();
-        const sessions = data.sessions as Array<{
-            id: string;
-            tag: string;
-            seq: number;
-            metadata: string;
-            metadataVersion: number;
-            agentState: string | null;
-            agentStateVersion: number;
-            active: boolean;
-            activeAt: number;
-            createdAt: number;
-            updatedAt: number;
-            lastMessage: ApiMessage | null;
-        }>;
-
-        // Decrypt sessions
-        let decryptedSessions: (Omit<Session, 'presence'> & { presence?: "online" | number })[] = [];
-        for (const session of sessions) {
-
-            //
-            // Load decrypted metadata
-            //
-
-            let metadata = this.encryption.decryptMetadata(session.id, session.metadataVersion, session.metadata);
-
-            //
-            // Create encryption
-            //
-
-            let encryption: SessionEncryption;
-            if (!this.sessionEncryption.has(session.id)) {
-                if (metadata?.encryption) {
-                    encryption = new SessionEncryption(session.id, this.encryption.secretKey, { type: 'aes-gcm-256', key: decodeBase64(metadata.encryption.key) }, this.encryptionCache);
-                } else {
-                    encryption = new SessionEncryption(session.id, this.encryption.secretKey, { type: 'libsodium' }, this.encryptionCache);
-                }
-                this.sessionEncryption.set(session.id, encryption);
-            } else {
-                encryption = this.sessionEncryption.get(session.id)!;
-            }
-
-            //
-            // Decrypt agent state
-            //
-
-            let agentState = this.encryption.decryptAgentState(session.id, session.agentStateVersion, session.agentState);
-
-            //
-            // Put it all together
-            //
-
-            const processedSession = {
-                ...session,
-                thinking: false,
-                thinkingAt: 0,
-                metadata,
-                agentState
-            };
-            decryptedSessions.push(processedSession);
-        }
-
-        // Apply to storage
-        this.applySessions(decryptedSessions);
-    }
-
-    public refreshMachines = async () => {
-        return this.fetchMachines();
-    }
-
-    private fetchMachines = async () => {
-        if (!this.credentials) return;
-
-        console.log('📊 Sync: Fetching machines...');
-        const API_ENDPOINT = getServerUrl();
-        const response = await fetch(`${API_ENDPOINT}/v1/machines`, {
-            headers: {
-                'Authorization': `Bearer ${this.credentials.token}`,
-                'Content-Type': 'application/json'
-            }
-        });
-
-        if (!response.ok) {
-            console.error(`Failed to fetch machines: ${response.status}`);
-            return;
-        }
-
-        const data = await response.json();
-        console.log(`📊 Sync: Fetched ${Array.isArray(data) ? data.length : 0} machines from server`);
-        const machines = data as Array<{
-            id: string;
-            metadata: string;
-            metadataVersion: number;
-            daemonState?: string | null;
-            daemonStateVersion?: number;
-            seq: number;
-            active: boolean;
-            activeAt: number;  // Changed from lastActiveAt
-            createdAt: number;
-            updatedAt: number;
-        }>;
-
-        // Process all machines first, then update state once
-        const decryptedMachines: Machine[] = [];
-        
-        for (const machine of machines) {
-            try {
-                // Decrypt metadata if present - decryptRaw already returns parsed JSON
-                const metadata = machine.metadata 
-                    ? this.encryption.decryptRaw(machine.metadata)
-                    : null;
-                
-                // Decrypt daemonState if present
-                const daemonState = machine.daemonState 
-                    ? this.encryption.decryptRaw(machine.daemonState)
-                    : null;
-
-                decryptedMachines.push({
-                    id: machine.id,
-                    seq: machine.seq,
-                    createdAt: machine.createdAt,
-                    updatedAt: machine.updatedAt,
-                    active: machine.active,
-                    activeAt: machine.activeAt,
-                    metadata,
-                    metadataVersion: machine.metadataVersion,
-                    daemonState,
-                    daemonStateVersion: machine.daemonStateVersion || 0
-                });
-            } catch (error) {
-                console.error(`Failed to decrypt machine ${machine.id}:`, error);
-                // Still add the machine with null metadata
-                decryptedMachines.push({
-                    id: machine.id,
-                    seq: machine.seq,
-                    createdAt: machine.createdAt,
-                    updatedAt: machine.updatedAt,
-                    active: machine.active,
-                    activeAt: machine.activeAt,
-                    metadata: null,
-                    metadataVersion: machine.metadataVersion,
-                    daemonState: null,
-                    daemonStateVersion: 0
-                });
-            }
-        }
-
-        // Replace entire machine state with fetched machines
-        storage.getState().applyMachines(decryptedMachines, true);
-    }
-
-    private syncSettings = async () => {
-        if (!this.credentials) return;
-
-        const API_ENDPOINT = getServerUrl();
-        // Apply pending settings
-        if (Object.keys(this.pendingSettings).length > 0) {
-
-            while (true) {
-                let version = storage.getState().settingsVersion;
-                let settings = applySettings(storage.getState().settings, this.pendingSettings);
-                const response = await fetch(`${API_ENDPOINT}/v1/account/settings`, {
-                    method: 'POST',
-                    body: JSON.stringify({
-                        settings: this.encryption.encryptRaw(settings),
-                        expectedVersion: version ?? 0
-                    }),
-                    headers: {
-                        'Authorization': `Bearer ${this.credentials.token}`,
-                        'Content-Type': 'application/json'
-                    }
-                });
-                const data = await response.json() as {
-                    success: false,
-                    error: string,
-                    currentVersion: number,
-                    currentSettings: string | null
-                } | {
-                    success: true
-                };
-                if (data.success) {
-                    break;
-                }
-                if (data.error === 'version-mismatch') {
-                    let parsedSettings: Settings;
-                    if (data.currentSettings) {
-                        parsedSettings = settingsParse(this.encryption.decryptRaw(data.currentSettings));
-                    } else {
-                        parsedSettings = { ...settingsDefaults };
-                    }
-
-                    // Log
-                    console.log('settings', JSON.stringify({
-                        settings: parsedSettings,
-                        version: data.currentVersion
-                    }));
-
-                    // Apply settings to storage
-                    storage.getState().applySettings(parsedSettings, data.currentVersion);
-
-                    // Sync PostHog opt-out state with settings
-                    if (tracking) {
-                        if (parsedSettings.analyticsOptOut) {
-                            tracking.optOut();
-                        } else {
-                            tracking.optIn();
-                        }
-                    }
-
-                } else {
-                    throw new Error(`Failed to sync settings: ${data.error}`);
-                }
-
-                // Wait 1 second
-                await new Promise(resolve => setTimeout(resolve, 1000));
-                break;
-            }
-        }
-
-        // Run request
-        const response = await fetch(`${API_ENDPOINT}/v1/account/settings`, {
-            headers: {
-                'Authorization': `Bearer ${this.credentials.token}`,
-                'Content-Type': 'application/json'
-            }
-        });
-        if (!response.ok) {
-            throw new Error(`Failed to fetch settings: ${response.status}`);
-        }
-        const data = await response.json() as {
-            settings: string | null,
-            settingsVersion: number
-        };
-
-        // Parse response
-        let parsedSettings: Settings;
-        if (data.settings) {
-            parsedSettings = settingsParse(this.encryption.decryptRaw(data.settings));
-        } else {
-            parsedSettings = { ...settingsDefaults };
-        }
-
-        // Log
-        console.log('settings', JSON.stringify({
-            settings: parsedSettings,
-            version: data.settingsVersion
-        }));
-
-        // Apply settings to storage
-        storage.getState().applySettings(parsedSettings, data.settingsVersion);
-
-        // Sync PostHog opt-out state with settings
-        if (tracking) {
-            if (parsedSettings.analyticsOptOut) {
-                tracking.optOut();
-            } else {
-                tracking.optIn();
-            }
->>>>>>> efaba1bf
         }
     }
 
@@ -729,20 +336,10 @@
         } catch (error: any) {
             return { success: false, error: error.message || 'Failed to restore purchases' };
         }
-<<<<<<< HEAD
-=======
-        console.log('Decrypted and normalized messages in', Date.now() - start, 'ms');
-        console.log('Cache stats:', this.encryption.getCacheStats());
-        // console.log('messages', JSON.stringify(normalizedMessages));
-
-        // Apply to storage
-        this.applyMessages(sessionId, normalizedMessages);
->>>>>>> efaba1bf
     }
 
     private initRevenueCat(userId: string) {
         try {
-<<<<<<< HEAD
             if (Platform.OS === 'ios') {
                 RevenueCat.configure({
                     apiKey: config.revenueCat.iosApiKey,
@@ -752,204 +349,6 @@
                 RevenueCat.configure({
                     apiKey: config.revenueCat.androidApiKey,
                     appUserID: userId
-=======
-            await registerPushToken(this.credentials, tokenData.data);
-            log.log('Push token registered successfully');
-        } catch (error) {
-            log.log('Failed to register push token: ' + JSON.stringify(error));
-        }
-    }
-
-    private subscribeToUpdates = () => {
-        // Subscribe to message updates
-        apiSocket.onMessage('update', this.handleUpdate.bind(this));
-        apiSocket.onMessage('ephemeral', this.handleEphemeralUpdate.bind(this));
-
-        // Subscribe to connection state changes
-        apiSocket.onReconnected(() => {
-            this.sessionsSync.invalidate();
-            const sessionsData = storage.getState().sessionsData;
-            if (sessionsData) {
-                for (const item of sessionsData) {
-                    if (typeof item !== 'string') {
-                        this.messagesSync.get(item.id)?.invalidate();
-                        // Also invalidate git status on reconnection
-                        gitStatusSync.invalidate(item.id);
-                    }
-                }
-            }
-        });
-
-        // Recalculate online sessions every 10 seconds (for 2-minute disconnect timeout)
-        setInterval(() => {
-            const active = storage.getState().getActiveSessions();
-            storage.getState().recalculateOnline();
-            const newActive = storage.getState().getActiveSessions();
-            this.applySessionDiff(active, newActive);
-        }, 10000);
-    }
-
-    private handleUpdate = (update: unknown) => {
-        console.log('🔄 Sync: handleUpdate called with:', JSON.stringify(update).substring(0, 300));
-        const validatedUpdate = ApiUpdateContainerSchema.safeParse(update);
-        if (!validatedUpdate.success) {
-            console.log('❌ Sync: Invalid update received:', validatedUpdate.error);
-            console.error('❌ Sync: Invalid update data:', update);
-            return;
-        }
-        const updateData = validatedUpdate.data;
-        console.log(`🔄 Sync: Validated update type: ${updateData.body.t}`);
-
-        if (updateData.body.t === 'new-message') {
-
-            // Get encryption
-            const encryption = this.sessionEncryption.get(updateData.body.sid);
-            if (!encryption) { // Should never happen
-                console.error(`Session ${updateData.body.sid} not found`);
-                this.fetchSessions(); // Just fetch sessions again
-                return;
-            }
-
-            // Decrypt message
-            let lastMessage: NormalizedMessage | null = null;
-            if (updateData.body.message) {
-                const decrypted = encryption.decryptMessage(updateData.body.message);
-                if (decrypted) {
-                    lastMessage = normalizeRawMessage(decrypted.id, decrypted.localId, decrypted.createdAt, decrypted.content);
-
-                    // Update session
-                    const session = storage.getState().sessions[updateData.body.sid];
-                    if (session) {
-                        this.applySessions([{
-                            ...session,
-                            updatedAt: updateData.createdAt,
-                            seq: updateData.seq
-                        }])
-                    } else {
-                        // Fetch sessions again if we don't have this session
-                        this.fetchSessions();
-                    }
-
-                    // Update messages
-                    if (lastMessage) {
-                        console.log('🔄 Sync: Applying message:', JSON.stringify(lastMessage));
-                        this.applyMessages(updateData.body.sid, [lastMessage]);
-                        let hasMutableTool = false;
-                        if (lastMessage.role === 'agent' && lastMessage.content[0] && lastMessage.content[0].type === 'tool-result') {
-                            hasMutableTool = storage.getState().isMutableToolCall(updateData.body.sid, lastMessage.content[0].tool_use_id);
-                        }
-                        if (hasMutableTool) {
-                            gitStatusSync.invalidate(updateData.body.sid);
-                        }
-                    }
-                }
-            }
-
-            // Ping session
-            this.onSessionVisible(updateData.body.sid);
-
-        } else if (updateData.body.t === 'new-session') {
-            console.log('🔄 Sync: New session update received, fetching sessions...');
-            this.fetchSessions(); // Just fetch sessions again
-        } else if (updateData.body.t === 'update-session') {
-            const session = storage.getState().sessions[updateData.body.id];
-            if (session) {
-                this.applySessions([{
-                    ...session,
-                    agentState: updateData.body.agentState
-                        ? this.encryption.decryptAgentState(updateData.body.id, updateData.body.agentState.version, updateData.body.agentState.value)
-                        : session.agentState,
-                    agentStateVersion: updateData.body.agentState
-                        ? updateData.body.agentState.version
-                        : session.agentStateVersion,
-                    metadata: updateData.body.metadata
-                        ? this.encryption.decryptMetadata(updateData.body.id, updateData.body.metadata.version, updateData.body.metadata.value)
-                        : session.metadata,
-                    metadataVersion: updateData.body.metadata
-                        ? updateData.body.metadata.version
-                        : session.metadataVersion,
-                    updatedAt: updateData.createdAt,
-                    seq: updateData.seq
-                }]);
-
-                // Invalidate git status when agent state changes (files may have been modified)
-                if (updateData.body.agentState) {
-                    gitStatusSync.invalidate(updateData.body.id);
-
-                    // Check for new permission requests and notify voice assistant
-                    const newAgentState = this.encryption.decryptAgentState(updateData.body.id, updateData.body.agentState.version, updateData.body.agentState.value);
-                    if (newAgentState?.requests && Object.keys(newAgentState.requests).length > 0) {
-                        const requestIds = Object.keys(newAgentState.requests);
-                        const firstRequest = newAgentState.requests[requestIds[0]];
-                        const toolName = firstRequest?.tool;
-                        voiceHooks.onPermissionRequested(updateData.body.id, requestIds[0], toolName, firstRequest?.arguments);
-                    }
-                }
-            }
-        } else if (updateData.body.t === 'update-machine') {
-            const machineUpdate = updateData.body;
-            const machineId = machineUpdate.machineId;  // Changed from .id to .machineId
-            const machine = storage.getState().machines[machineId];
-            
-            // Create or update machine with all required fields
-            const updatedMachine: Machine = {
-                id: machineId,
-                seq: updateData.seq,
-                createdAt: machine?.createdAt ?? updateData.createdAt,
-                updatedAt: updateData.createdAt,
-                active: machineUpdate.active ?? true,
-                activeAt: machineUpdate.activeAt ?? updateData.createdAt,
-                metadata: machine?.metadata ?? null,
-                metadataVersion: machine?.metadataVersion ?? 0,
-                daemonState: machine?.daemonState ?? null,
-                daemonStateVersion: machine?.daemonStateVersion ?? 0
-            };
-            
-            // If metadata is provided, decrypt and update it
-            const metadataUpdate = machineUpdate.metadata;
-            if (metadataUpdate) {
-                try {
-                    // Decrypt metadata - decryptRaw already returns parsed JSON
-                    const metadata = this.encryption.decryptRaw(metadataUpdate.value);
-                    updatedMachine.metadata = metadata;
-                    updatedMachine.metadataVersion = metadataUpdate.version;
-                } catch (error) {
-                    console.error(`Failed to decrypt machine metadata for ${machineId}:`, error);
-                }
-            }
-            
-            // If daemonState is provided, decrypt and update it
-            const daemonStateUpdate = machineUpdate.daemonState;
-            if (daemonStateUpdate) {
-                try {
-                    // Decrypt daemonState - decryptRaw already returns parsed JSON
-                    const daemonState = this.encryption.decryptRaw(daemonStateUpdate.value);
-                    updatedMachine.daemonState = daemonState;
-                    updatedMachine.daemonStateVersion = daemonStateUpdate.version;
-                } catch (error) {
-                    console.error(`Failed to decrypt machine daemonState for ${machineId}:`, error);
-                }
-            }
-            
-            // Update storage using applyMachines which rebuilds sessionListViewData
-            storage.getState().applyMachines([updatedMachine]);
-        }
-    }
-
-    private flushActivityUpdates = (updates: Map<string, ApiEphemeralActivityUpdate>) => {
-
-        const sessions: Session[] = [];
-
-        for (const [sessionId, update] of updates) {
-            const session = storage.getState().sessions[sessionId];
-            if (session) {
-                sessions.push({
-                    ...session,
-                    active: update.active,
-                    activeAt: update.activeAt,
-                    thinking: update.thinking ?? false,
-                    thinkingAt: update.activeAt // Always use activeAt for consistency
->>>>>>> efaba1bf
                 });
             }
 
@@ -961,6 +360,29 @@
         }
     }
 
+    onSessionVisible(sessionId: string) {
+        // Initialize messages sync for this session if not already done
+        if (!this.messagesSync.has(sessionId)) {
+            this.messagesSync.set(sessionId, new InvalidateSync(async () => {
+                // Messages are fetched automatically by MobileApiClient
+            }));
+        }
+    }
+
+    sendDraft(sessionId: string, draft: string | null) {
+        this.mobileClient.sendSessionUpdate(sessionId, { draft });
+    }
+
+    sendMessage(sessionId: string, message: Message) {
+        this.mobileClient.sendMessage(sessionId, message);
+    }
+
+    updateSettings(settings: Partial<Settings>) {
+        Object.assign(this.pendingSettings, settings);
+        savePendingSettings(this.pendingSettings);
+        this.mobileClient.updateSettings(settings);
+    }
+
     disconnect() {
         this.mobileClient?.disconnect();
     }
@@ -974,76 +396,26 @@
      * Clear cache for a specific session (useful when session is deleted)
      */
     clearSessionCache(sessionId: string): void {
-        this.encryption.clearSessionCache(sessionId);
+        this.encryptionCache.clearSessionCache(sessionId);
     }
 
     /**
      * Clear all cached data (useful on logout)
      */
     clearAllCache(): void {
-        this.encryption.clearAllCache();
+        this.encryptionCache.clearCache();
     }
 
     /**
      * Get cache statistics for debugging performance
      */
     getCacheStats() {
-        return this.encryption.getCacheStats();
+        return this.encryptionCache.getStats();
     }
 }
 
 export const sync = new Sync();
 
-<<<<<<< HEAD
 // Legacy exports for compatibility
 export const syncCreate = sync.init.bind(sync);
-export const syncRestore = sync.init.bind(sync);
-=======
-//
-// Init sequence
-//
-
-let isInitialized = false;
-export async function syncCreate(credentials: AuthCredentials) {
-    if (isInitialized) {
-        console.warn('Sync already initialized: ignoring');
-        return;
-    }
-    isInitialized = true;
-    await syncInit(credentials, false);
-}
-
-export async function syncRestore(credentials: AuthCredentials) {
-    if (isInitialized) {
-        console.warn('Sync already initialized: ignoring');
-        return;
-    }
-    isInitialized = true;
-    await syncInit(credentials, true);
-}
-
-async function syncInit(credentials: AuthCredentials, restore: boolean) {
-
-    // Initialize sync engine
-    const encryption = await ApiEncryption.create(credentials.secret, sync.encryptionCache);
-
-    // Initialize tracking
-    initializeTracking(encryption.anonID);
-
-    // Initialize socket connection
-    const API_ENDPOINT = getServerUrl();
-    apiSocket.initialize({ endpoint: API_ENDPOINT, token: credentials.token }, encryption);
-
-    // Wire socket status to storage
-    apiSocket.onStatusChange((status) => {
-        storage.getState().setSocketStatus(status);
-    });
-
-    // Initialize sessions engine
-    if (restore) {
-        await sync.restore(credentials, encryption);
-    } else {
-        await sync.create(credentials, encryption);
-    }
-}
->>>>>>> efaba1bf
+export const syncRestore = sync.init.bind(sync);