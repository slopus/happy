--- conflicted
+++ resolved
@@ -110,14 +110,6 @@
  * - Updated internal state for future processing
  */
 
-<<<<<<< HEAD
-import { Message, ToolCall } from '../typesMessage';
-import { AgentEvent, NormalizedMessage, UsageData } from '../typesRaw';
-import { createTracer, traceMessages, TracerState } from './reducerTracer';
-import { AgentState } from '../storageTypes';
-import { MessageMeta } from '../typesMessageMeta';
-import { parseMessageAsEvent } from './messageToEvent';
-=======
 import { AgentState } from "../storageTypes";
 import { Message, ToolCall } from "../typesMessage";
 import { MessageMeta } from "../typesMessageMeta";
@@ -126,7 +118,6 @@
 import { parseMessageAsEvent } from "./messageToEvent";
 import { createTracer, traceMessages, TracerState } from "./reducerTracer";
 
->>>>>>> 61aa90ed
 
 type ReducerMessage = {
     id: string;
@@ -180,16 +171,16 @@
 };
 
 export function createReducer(): ReducerState {
-  return {
-    toolIdToMessageId: new Map(),
-    sidechainToolIdToMessageId: new Map(),
-    permissions: new Map(),
-    messages: new Map(),
-    localIds: new Map(),
-    messageIds: new Map(),
-    sidechains: new Map(),
-    tracerState: createTracer(),
-  };
+    return {
+        toolIdToMessageId: new Map(),
+        sidechainToolIdToMessageId: new Map(),
+        permissions: new Map(),
+        messages: new Map(),
+        localIds: new Map(),
+        messageIds: new Map(),
+        sidechains: new Map(),
+        tracerState: createTracer()
+    }
 };
 
 const ENABLE_LOGGING = false;
@@ -213,211 +204,124 @@
 };
 
 export function reducer(state: ReducerState, messages: NormalizedMessage[], agentState?: AgentState | null): ReducerResult {
-  if (ENABLE_LOGGING) {
-    console.log(`[REDUCER] Called with ${messages.length} messages, agentState: ${agentState ? 'YES' : 'NO'}`);
-    if (agentState?.requests) {
-      console.log(`[REDUCER] AgentState has ${Object.keys(agentState.requests).length} pending requests`);
-    }
-    if (agentState?.completedRequests) {
-      console.log(`[REDUCER] AgentState has ${Object.keys(agentState.completedRequests).length} completed requests`);
-    }
-  }
-
-<<<<<<< HEAD
-  const newMessages: Message[] = [];
-  const changed: Set<string> = new Set();
-  let hasReadyEvent = false;
-=======
+    if (ENABLE_LOGGING) {
+        console.log(`[REDUCER] Called with ${messages.length} messages, agentState: ${agentState ? 'YES' : 'NO'}`);
+        if (agentState?.requests) {
+            console.log(`[REDUCER] AgentState has ${Object.keys(agentState.requests).length} pending requests`);
+        }
+        if (agentState?.completedRequests) {
+            console.log(`[REDUCER] AgentState has ${Object.keys(agentState.completedRequests).length} completed requests`);
+        }
+    }
+
     const newMessages: Message[] = [];
     const changed: Set<string> = new Set();
     let hasReadyEvent = false;
->>>>>>> 61aa90ed
-
-  // First, trace all messages to identify sidechains
-  const tracedMessages = traceMessages(state.tracerState, messages);
-
-  // Separate sidechain and non-sidechain messages
-  let nonSidechainMessages = tracedMessages.filter(msg => !msg.sidechainId);
-  const sidechainMessages = tracedMessages.filter(msg => msg.sidechainId);
-
-  //
-  // Phase 0.5: Message-to-Event Conversion
-  // Convert certain messages to events before normal processing
-  //
-
-  if (ENABLE_LOGGING) {
-    console.log(`[REDUCER] Phase 0.5: Message-to-Event Conversion`);
-  }
-
-  const messagesToProcess: NormalizedMessage[] = [];
-  const convertedEvents: { message: NormalizedMessage, event: AgentEvent }[] = [];
-
-  for (const msg of nonSidechainMessages) {
-    // Check if we've already processed this message
-    if (msg.role === 'user' && msg.localId && state.localIds.has(msg.localId)) {
-      continue;
-    }
-    if (state.messageIds.has(msg.id)) {
-      continue;
-    }
-
-    // Filter out ready events completely - they should not create any message
-    if (msg.role === 'event' && msg.content.type === 'ready') {
-      // Mark as processed to prevent duplication but don't add to messages
-      state.messageIds.set(msg.id, msg.id);
-      hasReadyEvent = true;
-      continue;
-    }
-
-    // Handle context reset events - reset state and let the message be shown
-    if (msg.role === 'event' && msg.content.type === 'message' && msg.content.message === 'Context was reset') {
-      // Reset todos to empty array and reset usage to zero
-      state.latestTodos = {
-        todos: [],
-        timestamp: msg.createdAt,  // Use message timestamp, not current time
-      };
-      state.latestUsage = {
-        inputTokens: 0,
-        outputTokens: 0,
-        cacheCreation: 0,
-        cacheRead: 0,
-        contextSize: 0,
-        timestamp: msg.createdAt,  // Use message timestamp to avoid blocking older usage data
-      };
-      // Don't continue - let the event be processed normally to create a message
-    }
-
-    // Handle compaction completed events - reset context but keep todos
-    if (msg.role === 'event' && msg.content.type === 'message' && msg.content.message === 'Compaction completed') {
-      // Reset usage/context to zero but keep todos unchanged
-      state.latestUsage = {
-        inputTokens: 0,
-        outputTokens: 0,
-        cacheCreation: 0,
-        cacheRead: 0,
-        contextSize: 0,
-        timestamp: msg.createdAt,  // Use message timestamp to avoid blocking older usage data
-      };
-      // Don't continue - let the event be processed normally to create a message
-    }
-
-    // Try to parse message as event
-    const event = parseMessageAsEvent(msg);
-    if (event) {
-      if (ENABLE_LOGGING) {
-        console.log(`[REDUCER] Converting message ${msg.id} to event:`, event);
-      }
-      convertedEvents.push({ message: msg, event });
-      // Mark as processed to prevent duplication
-      state.messageIds.set(msg.id, msg.id);
-      if (msg.role === 'user' && msg.localId) {
-        state.localIds.set(msg.localId, msg.id);
-      }
-    } else {
-      messagesToProcess.push(msg);
-    }
-  }
-
-  // Process converted events immediately
-  for (const { message, event } of convertedEvents) {
-    const mid = allocateId();
-    state.messages.set(mid, {
-      id: mid,
-      realID: message.id,
-      role: 'agent',
-      createdAt: message.createdAt,
-      event,
-      tool: null,
-      text: null,
-      meta: message.meta,
-    });
-    changed.add(mid);
-  }
-
-  // Update nonSidechainMessages to only include messages that weren't converted
-  nonSidechainMessages = messagesToProcess;
-
-  // Build a set of incoming tool IDs for quick lookup
-  const incomingToolIds = new Set<string>();
-  for (const msg of nonSidechainMessages) {
-    if (msg.role === 'agent') {
-      for (const c of msg.content) {
-        if (c.type === 'tool-call') {
-          incomingToolIds.add(c.id);
-        }
-      }
-    }
-  }
-
-  //
-  // Phase 0: Process AgentState permissions
-  //
-
-  if (ENABLE_LOGGING) {
-    console.log(`[REDUCER] Phase 0: Processing AgentState`);
-  }
-  if (agentState) {
-    // Process pending permission requests
-    if (agentState.requests) {
-      for (const [permId, request] of Object.entries(agentState.requests)) {
-        // Skip if this permission is also in completedRequests (completed takes precedence)
-        if (agentState.completedRequests && agentState.completedRequests[permId]) {
-          continue;
-        }
-
-        // Check if we already have a message for this permission ID
-        const existingMessageId = state.toolIdToMessageId.get(permId);
-        if (existingMessageId) {
-          // Update existing tool message with permission info
-          const message = state.messages.get(existingMessageId);
-          if (message?.tool && !message.tool.permission) {
+
+    // First, trace all messages to identify sidechains
+    const tracedMessages = traceMessages(state.tracerState, messages);
+
+    // Separate sidechain and non-sidechain messages
+    let nonSidechainMessages = tracedMessages.filter(msg => !msg.sidechainId);
+    const sidechainMessages = tracedMessages.filter(msg => msg.sidechainId);
+
+    //
+    // Phase 0.5: Message-to-Event Conversion
+    // Convert certain messages to events before normal processing
+    //
+
+    if (ENABLE_LOGGING) {
+        console.log(`[REDUCER] Phase 0.5: Message-to-Event Conversion`);
+    }
+
+    const messagesToProcess: NormalizedMessage[] = [];
+    const convertedEvents: { message: NormalizedMessage, event: AgentEvent }[] = [];
+
+    for (const msg of nonSidechainMessages) {
+        // Check if we've already processed this message
+        if (msg.role === 'user' && msg.localId && state.localIds.has(msg.localId)) {
+            continue;
+        }
+        if (state.messageIds.has(msg.id)) {
+            continue;
+        }
+
+        // Filter out ready events completely - they should not create any message
+        if (msg.role === 'event' && msg.content.type === 'ready') {
+            // Mark as processed to prevent duplication but don't add to messages
+            state.messageIds.set(msg.id, msg.id);
+            hasReadyEvent = true;
+            continue;
+        }
+
+        // Handle context reset events - reset state and let the message be shown
+        if (msg.role === 'event' && msg.content.type === 'message' && msg.content.message === 'Context was reset') {
+            // Reset todos to empty array and reset usage to zero
+            state.latestTodos = {
+                todos: [],
+                timestamp: msg.createdAt  // Use message timestamp, not current time
+            };
+            state.latestUsage = {
+                inputTokens: 0,
+                outputTokens: 0,
+                cacheCreation: 0,
+                cacheRead: 0,
+                contextSize: 0,
+                timestamp: msg.createdAt  // Use message timestamp to avoid blocking older usage data
+            };
+            // Don't continue - let the event be processed normally to create a message
+        }
+
+        // Handle compaction completed events - reset context but keep todos
+        if (msg.role === 'event' && msg.content.type === 'message' && msg.content.message === 'Compaction completed') {
+            // Reset usage/context to zero but keep todos unchanged
+            state.latestUsage = {
+                inputTokens: 0,
+                outputTokens: 0,
+                cacheCreation: 0,
+                cacheRead: 0,
+                contextSize: 0,
+                timestamp: msg.createdAt  // Use message timestamp to avoid blocking older usage data
+            };
+            // Don't continue - let the event be processed normally to create a message
+        }
+
+        // Try to parse message as event
+        const event = parseMessageAsEvent(msg);
+        if (event) {
             if (ENABLE_LOGGING) {
-              console.log(`[REDUCER] Updating existing tool ${permId} with permission`);
-            }
-            message.tool.permission = {
-              id: permId,
-              status: 'pending',
-            };
-            changed.add(existingMessageId);
-          }
+                console.log(`[REDUCER] Converting message ${msg.id} to event:`, event);
+            }
+            convertedEvents.push({ message: msg, event });
+            // Mark as processed to prevent duplication
+            state.messageIds.set(msg.id, msg.id);
+            if (msg.role === 'user' && msg.localId) {
+                state.localIds.set(msg.localId, msg.id);
+            }
         } else {
-          if (ENABLE_LOGGING) {
-            console.log(`[REDUCER] Creating new message for permission ${permId}`);
-          }
-
-          // Create a new tool message for the permission request
-          const mid = allocateId();
-          const toolCall: ToolCall = {
-            name: request.tool,
-            state: 'running' as const,
-            input: request.arguments,
-            createdAt: request.createdAt || Date.now(),
-            startedAt: null,
-            completedAt: null,
-            description: null,
-            result: undefined,
-            permission: {
-              id: permId,
-              status: 'pending',
-            },
-          };
-
-          state.messages.set(mid, {
+            messagesToProcess.push(msg);
+        }
+    }
+
+    // Process converted events immediately
+    for (const { message, event } of convertedEvents) {
+        const mid = allocateId();
+        state.messages.set(mid, {
             id: mid,
-            realID: null,
+            realID: message.id,
             role: 'agent',
-            createdAt: request.createdAt || Date.now(),
+            createdAt: message.createdAt,
+            event: event,
+            tool: null,
             text: null,
-            tool: toolCall,
-            event: null,
-          });
-
-          // Store by permission ID (which will match tool ID)
-          state.toolIdToMessageId.set(permId, mid);
-
-<<<<<<< HEAD
-          changed.add(mid);
-=======
+            meta: message.meta,
+        });
+        changed.add(mid);
+    }
+
+    // Update nonSidechainMessages to only include messages that weren't converted
+    nonSidechainMessages = messagesToProcess;
+
     // Build a set of incoming tool IDs for quick lookup
     const incomingToolIds = new Set<string>();
     for (const msg of nonSidechainMessages) {
@@ -427,33 +331,25 @@
                     incomingToolIds.add(c.id);
                 }
             }
->>>>>>> 61aa90ed
-        }
-
-        // Store permission details for quick lookup
-        state.permissions.set(permId, {
-          tool: request.tool,
-          arguments: request.arguments,
-          createdAt: request.createdAt || Date.now(),
-          status: 'pending',
-        });
-      }
-    }
-
-<<<<<<< HEAD
-    // Process completed permission requests
-    if (agentState.completedRequests) {
-      for (const [permId, completed] of Object.entries(agentState.completedRequests)) {
-        // Check if we have a message for this permission ID
-        const messageId = state.toolIdToMessageId.get(permId);
-        if (messageId) {
-          const message = state.messages.get(messageId);
-          if (message?.tool) {
-            // Skip if tool has already started actual execution with approval
-            if (message.tool.startedAt && message.tool.permission?.status === 'approved') {
-              continue;
-            }
-=======
+        }
+    }
+
+    //
+    // Phase 0: Process AgentState permissions
+    //
+
+    if (ENABLE_LOGGING) {
+        console.log(`[REDUCER] Phase 0: Processing AgentState`);
+    }
+    if (agentState) {
+        // Process pending permission requests
+        if (agentState.requests) {
+            for (const [permId, request] of Object.entries(agentState.requests)) {
+                // Skip if this permission is also in completedRequests (completed takes precedence)
+                if (agentState.completedRequests && agentState.completedRequests[permId]) {
+                    continue;
+                }
+
                 // Check if we already have a message for this permission ID
                 const existingMessageId = state.toolIdToMessageId.get(permId);
                 if (existingMessageId) {
@@ -506,25 +402,43 @@
 
                     changed.add(mid);
                 }
->>>>>>> 61aa90ed
-
-            // Skip if permission already has date (came from tool result - preferred over agentState)
-            if (message.tool.permission?.date) {
-              continue;
-            }
-
-            // Check if we need to update ANY field
-            const needsUpdate = 
+
+                // Store permission details for quick lookup
+                state.permissions.set(permId, {
+                    tool: request.tool,
+                    arguments: request.arguments,
+                    createdAt: request.createdAt || Date.now(),
+                    status: 'pending'
+                });
+            }
+        }
+
+        // Process completed permission requests
+        if (agentState.completedRequests) {
+            for (const [permId, completed] of Object.entries(agentState.completedRequests)) {
+                // Check if we have a message for this permission ID
+                const messageId = state.toolIdToMessageId.get(permId);
+                if (messageId) {
+                    const message = state.messages.get(messageId);
+                    if (message?.tool) {
+                        // Skip if tool has already started actual execution with approval
+                        if (message.tool.startedAt && message.tool.permission?.status === 'approved') {
+                            continue;
+                        }
+
+                        // Skip if permission already has date (came from tool result - preferred over agentState)
+                        if (message.tool.permission?.date) {
+                            continue;
+                        }
+
+                        // Check if we need to update ANY field
+                        const needsUpdate = 
                             message.tool.permission?.status !== completed.status ||
                             message.tool.permission?.reason !== completed.reason ||
                             message.tool.permission?.mode !== completed.mode ||
                             message.tool.permission?.allowedTools !== completed.allowedTools ||
                             message.tool.permission?.decision !== completed.decision;
 
-<<<<<<< HEAD
-            if (!needsUpdate) {
-              continue;
-=======
                         if (!needsUpdate) {
                             continue;
                         }
@@ -662,73 +576,25 @@
 
                     changed.add(mid);
                 }
->>>>>>> 61aa90ed
-            }
-
-<<<<<<< HEAD
-            let hasChanged = false;
-
-            // Update permission status
-            if (!message.tool.permission) {
-              message.tool.permission = {
-                id: permId,
-                status: completed.status,
-                mode: completed.mode || undefined,
-                allowedTools: completed.allowedTools || undefined,
-                decision: completed.decision || undefined,
-                reason: completed.reason || undefined,
-              };
-              hasChanged = true;
-            } else {
-              // Update all fields
-              message.tool.permission.status = completed.status;
-              message.tool.permission.mode = completed.mode || undefined;
-              message.tool.permission.allowedTools = completed.allowedTools || undefined;
-              message.tool.permission.decision = completed.decision || undefined;
-              if (completed.reason) {
-                message.tool.permission.reason = completed.reason;
-              }
-              hasChanged = true;
-=======
+            }
+        }
+    }
+
+    //
+    // Phase 1: Process non-sidechain user messages and text messages
+    // 
+
     for (const msg of nonSidechainMessages) {
         if (msg.role === 'user') {
             // Check if we've seen this localId before
             if (msg.localId && state.localIds.has(msg.localId)) {
                 continue;
->>>>>>> 61aa90ed
-            }
-
-            // Update tool state based on permission status
-            if (completed.status === 'approved') {
-              if (message.tool.state !== 'completed' && message.tool.state !== 'error' && message.tool.state !== 'running') {
-                message.tool.state = 'running';
-                hasChanged = true;
-              }
-            } else {
-              // denied or canceled
-              if (message.tool.state !== 'error' && message.tool.state !== 'completed') {
-                message.tool.state = 'error';
-                message.tool.completedAt = completed.completedAt || Date.now();
-                if (!message.tool.result && completed.reason) {
-                  message.tool.result = { error: completed.reason };
-                }
-                hasChanged = true;
-              }
-            }
-
-<<<<<<< HEAD
-            // Update stored permission
-            state.permissions.set(permId, {
-              tool: completed.tool,
-              arguments: completed.arguments,
-              createdAt: completed.createdAt || Date.now(),
-              completedAt: completed.completedAt || undefined,
-              status: completed.status,
-              reason: completed.reason || undefined,
-              mode: completed.mode || undefined,
-              allowedTools: completed.allowedTools || undefined,
-              decision: completed.decision || undefined,
-=======
+            }
+            // Check if we've seen this message ID before
+            if (state.messageIds.has(msg.id)) {
+                continue;
+            }
+
             // Create a new message
             const mid = allocateId();
             state.messages.set(mid, {
@@ -740,242 +606,29 @@
                 tool: null,
                 event: null,
                 meta: msg.meta,
->>>>>>> 61aa90ed
             });
 
-            if (hasChanged) {
-              changed.add(messageId);
-            }
-          }
-        } else {
-          // No existing message - check if tool ID is in incoming messages
-          if (incomingToolIds.has(permId)) {
-            if (ENABLE_LOGGING) {
-              console.log(`[REDUCER] Storing permission ${permId} for incoming tool`);
-            }
-            // Store permission for when tool arrives in Phase 2
-            state.permissions.set(permId, {
-              tool: completed.tool,
-              arguments: completed.arguments,
-              createdAt: completed.createdAt || Date.now(),
-              completedAt: completed.completedAt || undefined,
-              status: completed.status,
-              reason: completed.reason || undefined,
-            });
-            continue;
-          }
-
-          // Skip if already processed as pending
-          if (agentState.requests && agentState.requests[permId]) {
-            continue;
-          }
-
-          // Create a new message for completed permission without tool
-          const mid = allocateId();
-          const toolCall: ToolCall = {
-            name: completed.tool,
-            state: completed.status === 'approved' ? 'completed' : 'error',
-            input: completed.arguments,
-            createdAt: completed.createdAt || Date.now(),
-            startedAt: null,
-            completedAt: completed.completedAt || Date.now(),
-            description: null,
-            result: completed.status === 'approved'
-              ? 'Approved'
-              : (completed.reason ? { error: completed.reason } : undefined),
-            permission: {
-              id: permId,
-              status: completed.status,
-              reason: completed.reason || undefined,
-              mode: completed.mode || undefined,
-              allowedTools: completed.allowedTools || undefined,
-              decision: completed.decision || undefined,
-            },
-          };
-
-          state.messages.set(mid, {
-            id: mid,
-            realID: null,
-            role: 'agent',
-            createdAt: completed.createdAt || Date.now(),
-            text: null,
-            tool: toolCall,
-            event: null,
-          });
-
-          state.toolIdToMessageId.set(permId, mid);
-
-          // Store permission details
-          state.permissions.set(permId, {
-            tool: completed.tool,
-            arguments: completed.arguments,
-            createdAt: completed.createdAt || Date.now(),
-            completedAt: completed.completedAt || undefined,
-            status: completed.status,
-            reason: completed.reason || undefined,
-            mode: completed.mode || undefined,
-            allowedTools: completed.allowedTools || undefined,
-            decision: completed.decision || undefined,
-          });
-
-          changed.add(mid);
-        }
-      }
-    }
-  }
-
-  //
-  // Phase 1: Process non-sidechain user messages and text messages
-  // 
-
-  for (const msg of nonSidechainMessages) {
-    if (msg.role === 'user') {
-      // Check if we've seen this localId before
-      if (msg.localId && state.localIds.has(msg.localId)) {
-        continue;
-      }
-      // Check if we've seen this message ID before
-      if (state.messageIds.has(msg.id)) {
-        continue;
-      }
-
-      // Create a new message
-      const mid = allocateId();
-      state.messages.set(mid, {
-        id: mid,
-        realID: msg.id,
-        role: 'user',
-        createdAt: msg.createdAt,
-        text: msg.content.text,
-        tool: null,
-        event: null,
-        meta: msg.meta,
-      });
-
-      // Track both localId and messageId
-      if (msg.localId) {
-        state.localIds.set(msg.localId, mid);
-      }
-      state.messageIds.set(msg.id, mid);
-
-      changed.add(mid);
-    } else if (msg.role === 'agent') {
-      // Check if we've seen this agent message before
-      if (state.messageIds.has(msg.id)) {
-        continue;
-      }
-
-      // Mark this message as seen
-      state.messageIds.set(msg.id, msg.id);
-
-      // Process usage data if present
-      if (msg.usage) {
-        processUsageData(state, msg.usage, msg.createdAt);
-      }
-
-      // Process text content only (tool calls handled in Phase 2)
-      for (const c of msg.content) {
-        if (c.type === 'text') {
-          const mid = allocateId();
-          state.messages.set(mid, {
-            id: mid,
-            realID: msg.id,
-            role: 'agent',
-            createdAt: msg.createdAt,
-            text: c.text,
-            tool: null,
-            event: null,
-            meta: msg.meta,
-          });
-          changed.add(mid);
-        }
-      }
-    }
-  }
-
-  //
-  // Phase 2: Process non-sidechain tool calls
-  //
-
-  if (ENABLE_LOGGING) {
-    console.log(`[REDUCER] Phase 2: Processing tool calls`);
-  }
-  for (const msg of nonSidechainMessages) {
-    if (msg.role === 'agent') {
-      for (const c of msg.content) {
-        if (c.type === 'tool-call') {
-          // Direct lookup by tool ID (since permission ID = tool ID now)
-          const existingMessageId = state.toolIdToMessageId.get(c.id);
-
-          if (existingMessageId) {
-            if (ENABLE_LOGGING) {
-              console.log(`[REDUCER] Found existing message for tool ${c.id}`);
-            }
-            // Update existing message with tool execution details
-            const message = state.messages.get(existingMessageId);
-            if (message?.tool) {
-              message.realID = msg.id;
-              message.tool.description = c.description;
-              message.tool.startedAt = msg.createdAt;
-              // If permission was approved and shown as completed (no tool), now it's running
-              if (message.tool.permission?.status === 'approved' && message.tool.state === 'completed') {
-                message.tool.state = 'running';
-                message.tool.completedAt = null;
-                message.tool.result = undefined;
-              }
-              changed.add(existingMessageId);
-
-              // Track TodoWrite tool inputs when updating existing messages
-              if (message.tool.name === 'TodoWrite' && message.tool.state === 'running' && message.tool.input?.todos) {
-                // Only update if this is newer than existing todos
-                if (!state.latestTodos || message.tool.createdAt > state.latestTodos.timestamp) {
-                  state.latestTodos = {
-                    todos: message.tool.input.todos,
-                    timestamp: message.tool.createdAt,
-                  };
-                }
-              }
-            }
-          } else {
-            if (ENABLE_LOGGING) {
-              console.log(`[REDUCER] Creating new message for tool ${c.id}`);
-            }
-            // Check if there's a stored permission for this tool
-            const permission = state.permissions.get(c.id);
-
-            const toolCall: ToolCall = {
-              name: c.name,
-              state: 'running' as const,
-              input: permission ? permission.arguments : c.input,  // Use permission args if available
-              createdAt: permission ? permission.createdAt : msg.createdAt,  // Use permission timestamp if available
-              startedAt: msg.createdAt,
-              completedAt: null,
-              description: c.description,
-              result: undefined,
-            };
-
-<<<<<<< HEAD
-            // Add permission info if found
-            if (permission) {
-              if (ENABLE_LOGGING) {
-                console.log(`[REDUCER] Found stored permission for tool ${c.id}`);
-              }
-              toolCall.permission = {
-                id: c.id,
-                status: permission.status,
-                reason: permission.reason,
-                mode: permission.mode,
-                allowedTools: permission.allowedTools,
-                decision: permission.decision,
-              };
-
-              // Update state based on permission status
-              if (permission.status !== 'approved') {
-                toolCall.state = 'error';
-                toolCall.completedAt = permission.completedAt || msg.createdAt;
-                if (permission.reason) {
-                  toolCall.result = { error: permission.reason };
-=======
+            // Track both localId and messageId
+            if (msg.localId) {
+                state.localIds.set(msg.localId, mid);
+            }
+            state.messageIds.set(msg.id, mid);
+
+            changed.add(mid);
+        } else if (msg.role === 'agent') {
+            // Check if we've seen this agent message before
+            if (state.messageIds.has(msg.id)) {
+                continue;
+            }
+
+            // Mark this message as seen
+            state.messageIds.set(msg.id, msg.id);
+
+            // Process usage data if present
+            if (msg.usage) {
+                processUsageData(state, msg.usage, msg.createdAt);
+            }
+
             // Process text content only (tool calls handled in Phase 2)
             for (const c of msg.content) {
                 if (c.type === 'text') {
@@ -991,37 +644,15 @@
                         meta: msg.meta,
                     });
                     changed.add(mid);
->>>>>>> 61aa90ed
                 }
-              }
-            }
-
-            const mid = allocateId();
-            state.messages.set(mid, {
-              id: mid,
-              realID: msg.id,
-              role: 'agent',
-              createdAt: msg.createdAt,
-              text: null,
-              tool: toolCall,
-              event: null,
-              meta: msg.meta,
-            });
-
-<<<<<<< HEAD
-            state.toolIdToMessageId.set(c.id, mid);
-            changed.add(mid);
-
-            // Track TodoWrite tool inputs
-            if (toolCall.name === 'TodoWrite' && toolCall.state === 'running' && toolCall.input?.todos) {
-              // Only update if this is newer than existing todos
-              if (!state.latestTodos || toolCall.createdAt > state.latestTodos.timestamp) {
-                state.latestTodos = {
-                  todos: toolCall.input.todos,
-                  timestamp: toolCall.createdAt,
-                };
-              }
-=======
+            }
+        }
+    }
+
+    //
+    // Phase 2: Process non-sidechain tool calls
+    //
+
     if (ENABLE_LOGGING) {
         console.log(`[REDUCER] Phase 2: Processing tool calls`);
     }
@@ -1130,68 +761,10 @@
                         }
                     }
                 }
->>>>>>> 61aa90ed
-            }
-          }
-        }
-      }
-    }
-  }
-
-  //
-  // Phase 3: Process non-sidechain tool results
-  //
-
-  for (const msg of nonSidechainMessages) {
-    if (msg.role === 'agent') {
-      for (const c of msg.content) {
-        if (c.type === 'tool-result') {
-          // Find the message containing this tool
-          const messageId = state.toolIdToMessageId.get(c.tool_use_id);
-          if (!messageId) {
-            continue;
-          }
-
-<<<<<<< HEAD
-          const message = state.messages.get(messageId);
-          if (!message || !message.tool) {
-            continue;
-          }
-
-          if (message.tool.state !== 'running') {
-            continue;
-          }
-
-          // Update tool state and result
-          message.tool.state = c.is_error ? 'error' : 'completed';
-          message.tool.result = c.content;
-          message.tool.completedAt = msg.createdAt;
-
-          // Update permission data if provided by backend
-          if (c.permissions) {
-            // Merge with existing permission to preserve decision field from agentState
-            if (message.tool.permission) {
-              // Preserve existing decision if not provided in tool result
-              const existingDecision = message.tool.permission.decision;
-              message.tool.permission = {
-                ...message.tool.permission,
-                id: c.tool_use_id,
-                status: c.permissions.result === 'approved' ? 'approved' : 'denied',
-                date: c.permissions.date,
-                mode: c.permissions.mode,
-                allowedTools: c.permissions.allowedTools,
-                decision: c.permissions.decision || existingDecision,
-              };
-            } else {
-              message.tool.permission = {
-                id: c.tool_use_id,
-                status: c.permissions.result === 'approved' ? 'approved' : 'denied',
-                date: c.permissions.date,
-                mode: c.permissions.mode,
-                allowedTools: c.permissions.allowedTools,
-                decision: c.permissions.decision,
-              };
-=======
+            }
+        }
+    }
+
     //
     // Phase 3: Process non-sidechain tool results
     //
@@ -1249,125 +822,10 @@
 
                     changed.add(messageId);
                 }
->>>>>>> 61aa90ed
-            }
-          }
-
-          changed.add(messageId);
-        }
-      }
-    }
-  }
-
-  //
-  // Phase 4: Process sidechains and store them in state
-  //
-
-  // For each sidechain message, store it in the state and mark the Task as changed
-  for (const msg of sidechainMessages) {
-    if (!msg.sidechainId) continue;
-
-    // Skip if we already processed this message
-    if (state.messageIds.has(msg.id)) continue;
-
-    // Mark as processed
-    state.messageIds.set(msg.id, msg.id);
-
-    // Get or create the sidechain array for this Task
-    const existingSidechain = state.sidechains.get(msg.sidechainId) || [];
-
-    // Process and add new sidechain messages
-    if (msg.role === 'agent' && msg.content[0]?.type === 'sidechain') {
-      // This is the sidechain root - create a user message
-      const mid = allocateId();
-      const userMsg: ReducerMessage = {
-        id: mid,
-        realID: msg.id,
-        role: 'user',
-        createdAt: msg.createdAt,
-        text: msg.content[0].prompt,
-        tool: null,
-        event: null,
-        meta: msg.meta,
-      };
-      state.messages.set(mid, userMsg);
-      existingSidechain.push(userMsg);
-    } else if (msg.role === 'agent') {
-      // Process agent content in sidechain
-      for (const c of msg.content) {
-        if (c.type === 'text') {
-          const mid = allocateId();
-          const textMsg: ReducerMessage = {
-            id: mid,
-            realID: msg.id,
-            role: 'agent',
-            createdAt: msg.createdAt,
-            text: c.text,
-            tool: null,
-            event: null,
-            meta: msg.meta,
-          };
-          state.messages.set(mid, textMsg);
-          existingSidechain.push(textMsg);
-        } else if (c.type === 'tool-call') {
-          // Check if there's already a permission message for this tool
-          const existingPermissionMessageId = state.toolIdToMessageId.get(c.id);
-
-          const mid = allocateId();
-          const toolCall: ToolCall = {
-            name: c.name,
-            state: 'running' as const,
-            input: c.input,
-            createdAt: msg.createdAt,
-            startedAt: null,
-            completedAt: null,
-            description: c.description,
-            result: undefined,
-          };
-
-          // If there's a permission message, copy its permission info
-          if (existingPermissionMessageId) {
-            const permissionMessage = state.messages.get(existingPermissionMessageId);
-            if (permissionMessage?.tool?.permission) {
-              toolCall.permission = { ...permissionMessage.tool.permission };
-              // Update the permission message to show it's running
-              if (permissionMessage.tool.state !== 'completed' && permissionMessage.tool.state !== 'error') {
-                permissionMessage.tool.state = 'running';
-                permissionMessage.tool.startedAt = msg.createdAt;
-                permissionMessage.tool.description = c.description;
-                changed.add(existingPermissionMessageId);
-              }
-            }
-          }
-
-<<<<<<< HEAD
-          const toolMsg: ReducerMessage = {
-            id: mid,
-            realID: msg.id,
-            role: 'agent',
-            createdAt: msg.createdAt,
-            text: null,
-            tool: toolCall,
-            event: null,
-            meta: msg.meta,
-          };
-          state.messages.set(mid, toolMsg);
-          existingSidechain.push(toolMsg);
-
-          // Map sidechain tool separately to avoid overwriting permission mapping
-          state.sidechainToolIdToMessageId.set(c.id, mid);
-        } else if (c.type === 'tool-result') {
-          // Process tool result in sidechain - update BOTH messages
-
-          // Update the sidechain tool message
-          const sidechainMessageId = state.sidechainToolIdToMessageId.get(c.tool_use_id);
-          if (sidechainMessageId) {
-            const sidechainMessage = state.messages.get(sidechainMessageId);
-            if (sidechainMessage && sidechainMessage.tool && sidechainMessage.tool.state === 'running') {
-              sidechainMessage.tool.state = c.is_error ? 'error' : 'completed';
-              sidechainMessage.tool.result = c.content;
-              sidechainMessage.tool.completedAt = msg.createdAt;
-=======
+            }
+        }
+    }
+
     //
     // Phase 4: Process sidechains and store them in state
     //
@@ -1538,111 +996,31 @@
                                     };
                                 }
                             }
->>>>>>> 61aa90ed
                             
-              // Update permission data if provided by backend
-              if (c.permissions) {
-                // Merge with existing permission to preserve decision field from agentState
-                if (sidechainMessage.tool.permission) {
-                  const existingDecision = sidechainMessage.tool.permission.decision;
-                  sidechainMessage.tool.permission = {
-                    ...sidechainMessage.tool.permission,
-                    id: c.tool_use_id,
-                    status: c.permissions.result === 'approved' ? 'approved' : 'denied',
-                    date: c.permissions.date,
-                    mode: c.permissions.mode,
-                    allowedTools: c.permissions.allowedTools,
-                    decision: c.permissions.decision || existingDecision,
-                  };
-                } else {
-                  sidechainMessage.tool.permission = {
-                    id: c.tool_use_id,
-                    status: c.permissions.result === 'approved' ? 'approved' : 'denied',
-                    date: c.permissions.date,
-                    mode: c.permissions.mode,
-                    allowedTools: c.permissions.allowedTools,
-                    decision: c.permissions.decision,
-                  };
+                            changed.add(permissionMessageId);
+                        }
+                    }
                 }
-              }
-            }
-          }
-
-          // Also update the main permission message if it exists
-          const permissionMessageId = state.toolIdToMessageId.get(c.tool_use_id);
-          if (permissionMessageId) {
-            const permissionMessage = state.messages.get(permissionMessageId);
-            if (permissionMessage && permissionMessage.tool && permissionMessage.tool.state === 'running') {
-              permissionMessage.tool.state = c.is_error ? 'error' : 'completed';
-              permissionMessage.tool.result = c.content;
-              permissionMessage.tool.completedAt = msg.createdAt;
-                            
-              // Update permission data if provided by backend
-              if (c.permissions) {
-                // Merge with existing permission to preserve decision field from agentState
-                if (permissionMessage.tool.permission) {
-                  const existingDecision = permissionMessage.tool.permission.decision;
-                  permissionMessage.tool.permission = {
-                    ...permissionMessage.tool.permission,
-                    id: c.tool_use_id,
-                    status: c.permissions.result === 'approved' ? 'approved' : 'denied',
-                    date: c.permissions.date,
-                    mode: c.permissions.mode,
-                    allowedTools: c.permissions.allowedTools,
-                    decision: c.permissions.decision || existingDecision,
-                  };
-                } else {
-                  permissionMessage.tool.permission = {
-                    id: c.tool_use_id,
-                    status: c.permissions.result === 'approved' ? 'approved' : 'denied',
-                    date: c.permissions.date,
-                    mode: c.permissions.mode,
-                    allowedTools: c.permissions.allowedTools,
-                    decision: c.permissions.decision,
-                  };
-                }
-              }
-                            
-              changed.add(permissionMessageId);
-            }
-          }
-        }
-      }
-    }
-
-    // Update the sidechain in state
-    state.sidechains.set(msg.sidechainId, existingSidechain);
-
-<<<<<<< HEAD
-    // Find the Task tool message that owns this sidechain and mark it as changed
-    // msg.sidechainId is the realID of the Task message
-    for (const [internalId, message] of state.messages) {
-      if (message.realID === msg.sidechainId && message.tool) {
-        changed.add(internalId);
-        break;
-      }
-    }
-  }
-
-  //
-  // Phase 5: Process mode-switch messages
-  //
-
-  for (const msg of nonSidechainMessages) {
-    if (msg.role === 'event') {
-      const mid = allocateId();
-      state.messages.set(mid, {
-        id: mid,
-        realID: msg.id,
-        role: 'agent',
-        createdAt: msg.createdAt,
-        event: msg.content,
-        tool: null,
-        text: null,
-        meta: msg.meta,
-      });
-      changed.add(mid);
-=======
+            }
+        }
+
+        // Update the sidechain in state
+        state.sidechains.set(msg.sidechainId, existingSidechain);
+
+        // Find the Task tool message that owns this sidechain and mark it as changed
+        // msg.sidechainId is the realID of the Task message
+        for (const [internalId, message] of state.messages) {
+            if (message.realID === msg.sidechainId && message.tool) {
+                changed.add(internalId);
+                break;
+            }
+        }
+    }
+
+    //
+    // Phase 5: Process mode-switch messages
+    //
+
     for (const msg of nonSidechainMessages) {
         if (msg.role === 'event') {
             const mid = allocateId();
@@ -1672,45 +1050,29 @@
         if (message) {
             newMessages.push(message);
         }
->>>>>>> 61aa90ed
-    }
-  }
-
-  //
-  // Collect changed messages (only root-level messages)
-  //
-
-  for (const id of changed) {
-    const existing = state.messages.get(id);
-    if (!existing) continue;
-
-    const message = convertReducerMessageToMessage(existing, state);
-    if (message) {
-      newMessages.push(message);
-    }
-  }
-
-  //
-  // Debug changes
-  //
-
-  if (ENABLE_LOGGING) {
-    console.log(JSON.stringify(messages, null, 2));
-    console.log(`[REDUCER] Changed messages: ${changed.size}`);
-  }
-
-  return {
-    messages: newMessages,
-    todos: state.latestTodos?.todos,
-    usage: state.latestUsage ? {
-      inputTokens: state.latestUsage.inputTokens,
-      outputTokens: state.latestUsage.outputTokens,
-      cacheCreation: state.latestUsage.cacheCreation,
-      cacheRead: state.latestUsage.cacheRead,
-      contextSize: state.latestUsage.contextSize,
-    } : undefined,
-    hasReadyEvent: hasReadyEvent || undefined,
-  };
+    }
+
+    //
+    // Debug changes
+    //
+
+    if (ENABLE_LOGGING) {
+        console.log(JSON.stringify(messages, null, 2));
+        console.log(`[REDUCER] Changed messages: ${changed.size}`);
+    }
+
+    return {
+        messages: newMessages,
+        todos: state.latestTodos?.todos,
+        usage: state.latestUsage ? {
+            inputTokens: state.latestUsage.inputTokens,
+            outputTokens: state.latestUsage.outputTokens,
+            cacheCreation: state.latestUsage.cacheCreation,
+            cacheRead: state.latestUsage.cacheRead,
+            contextSize: state.latestUsage.contextSize
+        } : undefined,
+        hasReadyEvent: hasReadyEvent || undefined
+    };
 }
 
 //
@@ -1718,54 +1080,25 @@
 //
 
 function allocateId() {
-  return Math.random().toString(36).substring(2, 15);
+    return Math.random().toString(36).substring(2, 15);
 }
 
 function processUsageData(state: ReducerState, usage: UsageData, timestamp: number) {
-  // Only update if this is newer than the current latest usage
-  if (!state.latestUsage || timestamp > state.latestUsage.timestamp) {
-    state.latestUsage = {
-      inputTokens: usage.input_tokens,
-      outputTokens: usage.output_tokens,
-      cacheCreation: usage.cache_creation_input_tokens || 0,
-      cacheRead: usage.cache_read_input_tokens || 0,
-      contextSize: (usage.cache_creation_input_tokens || 0) + (usage.cache_read_input_tokens || 0) + usage.input_tokens,
-      timestamp,
-    };
-  }
+    // Only update if this is newer than the current latest usage
+    if (!state.latestUsage || timestamp > state.latestUsage.timestamp) {
+        state.latestUsage = {
+            inputTokens: usage.input_tokens,
+            outputTokens: usage.output_tokens,
+            cacheCreation: usage.cache_creation_input_tokens || 0,
+            cacheRead: usage.cache_read_input_tokens || 0,
+            contextSize: (usage.cache_creation_input_tokens || 0) + (usage.cache_read_input_tokens || 0) + usage.input_tokens,
+            timestamp: timestamp
+        };
+    }
 }
 
 
 function convertReducerMessageToMessage(reducerMsg: ReducerMessage, state: ReducerState): Message | null {
-<<<<<<< HEAD
-  if (reducerMsg.role === 'user' && reducerMsg.text !== null) {
-    return {
-      id: reducerMsg.id,
-      localId: null,
-      createdAt: reducerMsg.createdAt,
-      kind: 'user-text',
-      text: reducerMsg.text,
-      meta: reducerMsg.meta,
-    };
-  } else if (reducerMsg.role === 'agent' && reducerMsg.text !== null) {
-    return {
-      id: reducerMsg.id,
-      localId: null,
-      createdAt: reducerMsg.createdAt,
-      kind: 'agent-text',
-      text: reducerMsg.text,
-      meta: reducerMsg.meta,
-    };
-  } else if (reducerMsg.role === 'agent' && reducerMsg.tool !== null) {
-    // Convert children recursively
-    const childMessages: Message[] = [];
-    const children = reducerMsg.realID ? state.sidechains.get(reducerMsg.realID) || [] : [];
-    for (const child of children) {
-      const childMessage = convertReducerMessageToMessage(child, state);
-      if (childMessage) {
-        childMessages.push(childMessage);
-      }
-=======
     if (reducerMsg.role === 'user' && reducerMsg.text !== null) {
         return {
             id: reducerMsg.id,
@@ -1812,27 +1145,7 @@
             event: reducerMsg.event,
             meta: reducerMsg.meta
         };
->>>>>>> 61aa90ed
-    }
-
-    return {
-      id: reducerMsg.id,
-      localId: null,
-      createdAt: reducerMsg.createdAt,
-      kind: 'tool-call',
-      tool: { ...reducerMsg.tool },
-      children: childMessages,
-      meta: reducerMsg.meta,
-    };
-  } else if (reducerMsg.role === 'agent' && reducerMsg.event !== null) {
-    return {
-      id: reducerMsg.id,
-      createdAt: reducerMsg.createdAt,
-      kind: 'agent-event',
-      event: reducerMsg.event,
-      meta: reducerMsg.meta,
-    };
-  }
-
-  return null;
+    }
+
+    return null;
 }