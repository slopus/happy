--- conflicted
+++ resolved
@@ -7,7 +7,6 @@
 import { sync } from './sync';
 
 import type { MachineMetadata } from './storageTypes';
-import { log } from '@/log';
 
 // Strict type definitions for all operations
 
@@ -148,312 +147,284 @@
  */
 export async function machineSpawnNewSession(options: SpawnSessionOptions): Promise<SpawnSessionResult> {
     
-  const { machineId, directory, approvedNewDirectoryCreation = false, token, agent } = options;
-
-  try {
-    const result = await apiSocket.machineRPC<SpawnSessionResult, {
+    const { machineId, directory, approvedNewDirectoryCreation = false, token, agent } = options;
+
+    try {
+        const result = await apiSocket.machineRPC<SpawnSessionResult, {
             type: 'spawn-in-directory'
             directory: string
             approvedNewDirectoryCreation?: boolean,
             token?: string,
             agent?: 'codex' | 'claude'
         }>(
-          machineId,
-          'spawn-happy-session',
-          { type: 'spawn-in-directory', directory, approvedNewDirectoryCreation, token, agent },
-        );
-    return result;
-  } catch (error) {
-    // Handle RPC errors
-    return {
-      type: 'error',
-      errorMessage: error instanceof Error ? error.message : 'Failed to spawn session',
-    };
-  }
+            machineId,
+            'spawn-happy-session',
+            { type: 'spawn-in-directory', directory, approvedNewDirectoryCreation, token, agent }
+        );
+        return result;
+    } catch (error) {
+        // Handle RPC errors
+        return {
+            type: 'error',
+            errorMessage: error instanceof Error ? error.message : 'Failed to spawn session'
+        };
+    }
 }
 
 /**
  * Stop the daemon on a specific machine
  */
 export async function machineStopDaemon(machineId: string): Promise<{ message: string }> {
-<<<<<<< HEAD
-  try {
-    log.log(`🛑 machineStopDaemon: Sending stop-daemon command to machine ${machineId}`);
-    const result = await apiSocket.machineRPC<{ message: string }, {}>(
-      machineId,
-      'stop-daemon',
-      {},
-=======
     const result = await apiSocket.machineRPC<{ message: string }, Record<string, never>>(
         machineId,
         'stop-daemon',
         {}
->>>>>>> 61aa90ed
     );
-    log.log(`✅ machineStopDaemon: Received response from machine ${machineId}: ${result.message}`);
     return result;
-  } catch (error) {
-    const errorMsg = error instanceof Error ? error.message : 'Unknown error';
-    log.log(`❌ machineStopDaemon: Failed to stop daemon on machine ${machineId}: ${errorMsg}`);
-    throw error; // Re-throw to maintain existing error handling behavior
-  }
 }
 
 /**
  * Update machine metadata with optimistic concurrency control and automatic retry
  */
 export async function machineUpdateMetadata(
-  machineId: string,
-  metadata: MachineMetadata,
-  expectedVersion: number,
-  maxRetries: number = 3,
+    machineId: string,
+    metadata: MachineMetadata,
+    expectedVersion: number,
+    maxRetries: number = 3
 ): Promise<{ version: number; metadata: string }> {
-  let currentVersion = expectedVersion;
-  let currentMetadata = { ...metadata };
-  let retryCount = 0;
-
-  const machineEncryption = sync.encryption.getMachineEncryption(machineId);
-  if (!machineEncryption) {
-    throw new Error(`Machine encryption not found for ${machineId}`);
-  }
-
-  while (retryCount < maxRetries) {
-    const encryptedMetadata = await machineEncryption.encryptRaw(currentMetadata);
-
-    const result = await apiSocket.emitWithAck<{
+    let currentVersion = expectedVersion;
+    let currentMetadata = { ...metadata };
+    let retryCount = 0;
+
+    const machineEncryption = sync.encryption.getMachineEncryption(machineId);
+    if (!machineEncryption) {
+        throw new Error(`Machine encryption not found for ${machineId}`);
+    }
+
+    while (retryCount < maxRetries) {
+        const encryptedMetadata = await machineEncryption.encryptRaw(currentMetadata);
+
+        const result = await apiSocket.emitWithAck<{
             result: 'success' | 'version-mismatch' | 'error';
             version?: number;
             metadata?: string;
             message?: string;
         }>('machine-update-metadata', {
-          machineId,
-          metadata: encryptedMetadata,
-          expectedVersion: currentVersion,
+            machineId,
+            metadata: encryptedMetadata,
+            expectedVersion: currentVersion
         });
 
-    if (result.result === 'success') {
-      return {
-        version: result.version!,
-        metadata: result.metadata!,
-      };
-    } else if (result.result === 'version-mismatch') {
-      // Get the latest version and metadata from the response
-      currentVersion = result.version!;
-      const latestMetadata = await machineEncryption.decryptRaw(result.metadata!) as MachineMetadata;
-
-      // Merge our changes with the latest metadata
-      // Preserve the displayName we're trying to set, but use latest values for other fields
-      currentMetadata = {
-        ...latestMetadata,
-        displayName: metadata.displayName, // Keep our intended displayName change
-      };
-
-      retryCount++;
-
-      // If we've exhausted retries, throw error
-      if (retryCount >= maxRetries) {
-        throw new Error(`Failed to update after ${maxRetries} retries due to version conflicts`);
-      }
-
-      // Otherwise, loop will retry with updated version and merged metadata
-    } else {
-      throw new Error(result.message || 'Failed to update machine metadata');
-    }
-  }
-
-  throw new Error('Unexpected error in machineUpdateMetadata');
+        if (result.result === 'success') {
+            return {
+                version: result.version!,
+                metadata: result.metadata!
+            };
+        } else if (result.result === 'version-mismatch') {
+            // Get the latest version and metadata from the response
+            currentVersion = result.version!;
+            const latestMetadata = await machineEncryption.decryptRaw(result.metadata!) as MachineMetadata;
+
+            // Merge our changes with the latest metadata
+            // Preserve the displayName we're trying to set, but use latest values for other fields
+            currentMetadata = {
+                ...latestMetadata,
+                displayName: metadata.displayName // Keep our intended displayName change
+            };
+
+            retryCount++;
+
+            // If we've exhausted retries, throw error
+            if (retryCount >= maxRetries) {
+                throw new Error(`Failed to update after ${maxRetries} retries due to version conflicts`);
+            }
+
+            // Otherwise, loop will retry with updated version and merged metadata
+        } else {
+            throw new Error(result.message || 'Failed to update machine metadata');
+        }
+    }
+
+    throw new Error('Unexpected error in machineUpdateMetadata');
 }
 
 /**
  * Abort the current session operation
  */
 export async function sessionAbort(sessionId: string): Promise<void> {
-  await apiSocket.sessionRPC(sessionId, 'abort', {
-    reason: `The user doesn't want to proceed with this tool use. The tool use was rejected (eg. if it was a file edit, the new_string was NOT written to the file). STOP what you are doing and wait for the user to tell you how to proceed.`,
-  });
+    await apiSocket.sessionRPC(sessionId, 'abort', {
+        reason: `The user doesn't want to proceed with this tool use. The tool use was rejected (eg. if it was a file edit, the new_string was NOT written to the file). STOP what you are doing and wait for the user to tell you how to proceed.`
+    });
 }
 
 /**
  * Allow a permission request
  */
 export async function sessionAllow(sessionId: string, id: string, mode?: 'default' | 'acceptEdits' | 'bypassPermissions' | 'plan', allowedTools?: string[], decision?: 'approved' | 'approved_for_session'): Promise<void> {
-  const request: SessionPermissionRequest = { id, approved: true, mode, allowTools: allowedTools, decision };
-  await apiSocket.sessionRPC(sessionId, 'permission', request);
+    const request: SessionPermissionRequest = { id, approved: true, mode, allowTools: allowedTools, decision };
+    await apiSocket.sessionRPC(sessionId, 'permission', request);
 }
 
 /**
  * Deny a permission request
  */
 export async function sessionDeny(sessionId: string, id: string, mode?: 'default' | 'acceptEdits' | 'bypassPermissions' | 'plan', allowedTools?: string[], decision?: 'denied' | 'abort'): Promise<void> {
-  const request: SessionPermissionRequest = { id, approved: false, mode, allowTools: allowedTools, decision };
-  await apiSocket.sessionRPC(sessionId, 'permission', request);
+    const request: SessionPermissionRequest = { id, approved: false, mode, allowTools: allowedTools, decision };
+    await apiSocket.sessionRPC(sessionId, 'permission', request);
 }
 
 /**
  * Request mode change for a session
  */
 export async function sessionSwitch(sessionId: string, to: 'remote' | 'local'): Promise<boolean> {
-  const request: SessionModeChangeRequest = { to };
-  const response = await apiSocket.sessionRPC<boolean, SessionModeChangeRequest>(
-    sessionId,
-    'switch',
-    request,
-  );
-  return response;
-}
-
-/**
- * Execute a bash command in the session
- */
-export async function sessionBash(sessionId: string, request: SessionBashRequest): Promise<SessionBashResponse> {
-  try {
-    const response = await apiSocket.sessionRPC<SessionBashResponse, SessionBashRequest>(
-      sessionId,
-      'bash',
-      request,
+    const request: SessionModeChangeRequest = { to };
+    const response = await apiSocket.sessionRPC<boolean, SessionModeChangeRequest>(
+        sessionId,
+        'switch',
+        request,
     );
     return response;
-  } catch (error) {
-    return {
-      success: false,
-      stdout: '',
-      stderr: error instanceof Error ? error.message : 'Unknown error',
-      exitCode: -1,
-      error: error instanceof Error ? error.message : 'Unknown error',
-    };
-  }
+}
+
+/**
+ * Execute a bash command in the session
+ */
+export async function sessionBash(sessionId: string, request: SessionBashRequest): Promise<SessionBashResponse> {
+    try {
+        const response = await apiSocket.sessionRPC<SessionBashResponse, SessionBashRequest>(
+            sessionId,
+            'bash',
+            request
+        );
+        return response;
+    } catch (error) {
+        return {
+            success: false,
+            stdout: '',
+            stderr: error instanceof Error ? error.message : 'Unknown error',
+            exitCode: -1,
+            error: error instanceof Error ? error.message : 'Unknown error'
+        };
+    }
 }
 
 /**
  * Read a file from the session
  */
 export async function sessionReadFile(sessionId: string, path: string): Promise<SessionReadFileResponse> {
-  try {
-    const request: SessionReadFileRequest = { path };
-    const response = await apiSocket.sessionRPC<SessionReadFileResponse, SessionReadFileRequest>(
-      sessionId,
-      'readFile',
-      request,
-    );
-    return response;
-  } catch (error) {
-    return {
-      success: false,
-      error: error instanceof Error ? error.message : 'Unknown error',
-    };
-  }
+    try {
+        const request: SessionReadFileRequest = { path };
+        const response = await apiSocket.sessionRPC<SessionReadFileResponse, SessionReadFileRequest>(
+            sessionId,
+            'readFile',
+            request
+        );
+        return response;
+    } catch (error) {
+        return {
+            success: false,
+            error: error instanceof Error ? error.message : 'Unknown error'
+        };
+    }
 }
 
 /**
  * Write a file to the session
  */
 export async function sessionWriteFile(
-  sessionId: string,
-  path: string,
-  content: string,
-  expectedHash?: string | null,
+    sessionId: string,
+    path: string,
+    content: string,
+    expectedHash?: string | null
 ): Promise<SessionWriteFileResponse> {
-  try {
-    const request: SessionWriteFileRequest = { path, content, expectedHash };
-    const response = await apiSocket.sessionRPC<SessionWriteFileResponse, SessionWriteFileRequest>(
-      sessionId,
-      'writeFile',
-      request,
-    );
-    return response;
-  } catch (error) {
-    return {
-      success: false,
-      error: error instanceof Error ? error.message : 'Unknown error',
-    };
-  }
+    try {
+        const request: SessionWriteFileRequest = { path, content, expectedHash };
+        const response = await apiSocket.sessionRPC<SessionWriteFileResponse, SessionWriteFileRequest>(
+            sessionId,
+            'writeFile',
+            request
+        );
+        return response;
+    } catch (error) {
+        return {
+            success: false,
+            error: error instanceof Error ? error.message : 'Unknown error'
+        };
+    }
 }
 
 /**
  * List directory contents in the session
  */
 export async function sessionListDirectory(sessionId: string, path: string): Promise<SessionListDirectoryResponse> {
-  try {
-    const request: SessionListDirectoryRequest = { path };
-    const response = await apiSocket.sessionRPC<SessionListDirectoryResponse, SessionListDirectoryRequest>(
-      sessionId,
-      'listDirectory',
-      request,
-    );
-    return response;
-  } catch (error) {
-    return {
-      success: false,
-      error: error instanceof Error ? error.message : 'Unknown error',
-    };
-  }
+    try {
+        const request: SessionListDirectoryRequest = { path };
+        const response = await apiSocket.sessionRPC<SessionListDirectoryResponse, SessionListDirectoryRequest>(
+            sessionId,
+            'listDirectory',
+            request
+        );
+        return response;
+    } catch (error) {
+        return {
+            success: false,
+            error: error instanceof Error ? error.message : 'Unknown error'
+        };
+    }
 }
 
 /**
  * Get directory tree from the session
  */
 export async function sessionGetDirectoryTree(
-  sessionId: string,
-  path: string,
-  maxDepth: number,
+    sessionId: string,
+    path: string,
+    maxDepth: number
 ): Promise<SessionGetDirectoryTreeResponse> {
-  try {
-    const request: SessionGetDirectoryTreeRequest = { path, maxDepth };
-    const response = await apiSocket.sessionRPC<SessionGetDirectoryTreeResponse, SessionGetDirectoryTreeRequest>(
-      sessionId,
-      'getDirectoryTree',
-      request,
-    );
-    return response;
-  } catch (error) {
-    return {
-      success: false,
-      error: error instanceof Error ? error.message : 'Unknown error',
-    };
-  }
+    try {
+        const request: SessionGetDirectoryTreeRequest = { path, maxDepth };
+        const response = await apiSocket.sessionRPC<SessionGetDirectoryTreeResponse, SessionGetDirectoryTreeRequest>(
+            sessionId,
+            'getDirectoryTree',
+            request
+        );
+        return response;
+    } catch (error) {
+        return {
+            success: false,
+            error: error instanceof Error ? error.message : 'Unknown error'
+        };
+    }
 }
 
 /**
  * Run ripgrep in the session
  */
 export async function sessionRipgrep(
-  sessionId: string,
-  args: string[],
-  cwd?: string,
+    sessionId: string,
+    args: string[],
+    cwd?: string
 ): Promise<SessionRipgrepResponse> {
-  try {
-    const request: SessionRipgrepRequest = { args, cwd };
-    const response = await apiSocket.sessionRPC<SessionRipgrepResponse, SessionRipgrepRequest>(
-      sessionId,
-      'ripgrep',
-      request,
-    );
-    return response;
-  } catch (error) {
-    return {
-      success: false,
-      error: error instanceof Error ? error.message : 'Unknown error',
-    };
-  }
+    try {
+        const request: SessionRipgrepRequest = { args, cwd };
+        const response = await apiSocket.sessionRPC<SessionRipgrepResponse, SessionRipgrepRequest>(
+            sessionId,
+            'ripgrep',
+            request
+        );
+        return response;
+    } catch (error) {
+        return {
+            success: false,
+            error: error instanceof Error ? error.message : 'Unknown error'
+        };
+    }
 }
 
 /**
  * Kill the session process immediately
  */
 export async function sessionKill(sessionId: string): Promise<SessionKillResponse> {
-<<<<<<< HEAD
-  try {
-    log.log(`🔪 sessionKill: Attempting to kill session ${sessionId}`);
-    const response = await apiSocket.sessionRPC<SessionKillResponse, {}>(
-      sessionId,
-      'killSession',
-      {},
-    );
-    if (response.success) {
-      log.log(`✅ sessionKill: Successfully killed session ${sessionId}`);
-    } else {
-      log.log(`⚠️ sessionKill: Failed to kill session ${sessionId}: ${response.message}`);
-=======
     try {
         const response = await apiSocket.sessionRPC<SessionKillResponse, SessionKillRequest>(
             sessionId,
@@ -466,29 +437,19 @@
             success: false,
             message: error instanceof Error ? error.message : 'Unknown error'
         };
->>>>>>> 61aa90ed
-    }
-    return response;
-  } catch (error) {
-    const errorMsg = error instanceof Error ? error.message : 'Unknown error';
-    log.log(`❌ sessionKill: Exception killing session ${sessionId}: ${errorMsg}`);
-    return {
-      success: false,
-      message: errorMsg,
-    };
-  }
+    }
 }
 
 // Export types for external use
 export type {
-  SessionBashRequest,
-  SessionBashResponse,
-  SessionReadFileResponse,
-  SessionWriteFileResponse,
-  SessionListDirectoryResponse,
-  DirectoryEntry,
-  SessionGetDirectoryTreeResponse,
-  TreeNode,
-  SessionRipgrepResponse,
-  SessionKillResponse,
+    SessionBashRequest,
+    SessionBashResponse,
+    SessionReadFileResponse,
+    SessionWriteFileResponse,
+    SessionListDirectoryResponse,
+    DirectoryEntry,
+    SessionGetDirectoryTreeResponse,
+    TreeNode,
+    SessionRipgrepResponse,
+    SessionKillResponse
 };