--- conflicted
+++ resolved
@@ -14,99 +14,81 @@
 import { InvalidateSync } from '@/utils/sync';
 
 export class GitStatusSync {
-  // Map project keys to sync instances
-  private projectSyncMap = new Map<string, InvalidateSync>();
-  // Map session IDs to project keys for cleanup
-  private sessionToProjectKey = new Map<string, string>();
-
-  /**
+    // Map project keys to sync instances
+    private projectSyncMap = new Map<string, InvalidateSync>();
+    // Map session IDs to project keys for cleanup
+    private sessionToProjectKey = new Map<string, string>();
+
+    /**
      * Get project key string for a session
      */
-  private getProjectKeyForSession(sessionId: string): string | null {
-    const session = storage.getState().sessions[sessionId];
-    if (!session?.metadata?.machineId || !session?.metadata?.path) {
-      return null;
-    }
-    return `${session.metadata.machineId}:${session.metadata.path}`;
-  }
-
-  /**
+    private getProjectKeyForSession(sessionId: string): string | null {
+        const session = storage.getState().sessions[sessionId];
+        if (!session?.metadata?.machineId || !session?.metadata?.path) {
+            return null;
+        }
+        return `${session.metadata.machineId}:${session.metadata.path}`;
+    }
+
+    /**
      * Get or create git status sync for a session (creates project-based sync)
      */
-  getSync(sessionId: string): InvalidateSync {
-    const projectKey = this.getProjectKeyForSession(sessionId);
-    if (!projectKey) {
-      // Return a no-op sync if no valid project
-      return new InvalidateSync(async () => {});
-    }
-
-    // Map session to project key
-    this.sessionToProjectKey.set(sessionId, projectKey);
-
-<<<<<<< HEAD
-    let sync = this.projectSyncMap.get(projectKey);
-    if (!sync) {
-      sync = new InvalidateSync(() => this.fetchGitStatusForProject(sessionId, projectKey));
-      this.projectSyncMap.set(projectKey, sync);
-=======
+    getSync(sessionId: string): InvalidateSync {
+        const projectKey = this.getProjectKeyForSession(sessionId);
+        if (!projectKey) {
+            // Return a no-op sync if no valid project
+            return new InvalidateSync(async () => {});
+        }
+
+        // Map session to project key
+        this.sessionToProjectKey.set(sessionId, projectKey);
+
         let sync = this.projectSyncMap.get(projectKey);
         if (!sync) {
             sync = new InvalidateSync(() => this.fetchGitStatusForProject(sessionId));
             this.projectSyncMap.set(projectKey, sync);
         }
         return sync;
->>>>>>> 61aa90ed
-    }
-    return sync;
-  }
-
-  /**
+    }
+
+    /**
      * Invalidate git status for a session (triggers refresh for the entire project)
      */
-  invalidate(sessionId: string): void {
-    const projectKey = this.sessionToProjectKey.get(sessionId);
-    if (projectKey) {
-      const sync = this.projectSyncMap.get(projectKey);
-      if (sync) {
-        sync.invalidate();
-      }
-    }
-  }
-
-  /**
+    invalidate(sessionId: string): void {
+        const projectKey = this.sessionToProjectKey.get(sessionId);
+        if (projectKey) {
+            const sync = this.projectSyncMap.get(projectKey);
+            if (sync) {
+                sync.invalidate();
+            }
+        }
+    }
+
+    /**
      * Stop git status sync for a session
      */
-  stop(sessionId: string): void {
-    const projectKey = this.sessionToProjectKey.get(sessionId);
-    if (projectKey) {
-      this.sessionToProjectKey.delete(sessionId);
+    stop(sessionId: string): void {
+        const projectKey = this.sessionToProjectKey.get(sessionId);
+        if (projectKey) {
+            this.sessionToProjectKey.delete(sessionId);
             
-      // Check if any other sessions are using this project
-      const hasOtherSessions = Array.from(this.sessionToProjectKey.values()).includes(projectKey);
+            // Check if any other sessions are using this project
+            const hasOtherSessions = Array.from(this.sessionToProjectKey.values()).includes(projectKey);
             
-      // Only stop the project sync if no other sessions are using it
-      if (!hasOtherSessions) {
-        const sync = this.projectSyncMap.get(projectKey);
-        if (sync) {
-          sync.stop();
-          this.projectSyncMap.delete(projectKey);
-        }
-      }
-    }
-  }
-
-  /**
+            // Only stop the project sync if no other sessions are using it
+            if (!hasOtherSessions) {
+                const sync = this.projectSyncMap.get(projectKey);
+                if (sync) {
+                    sync.stop();
+                    this.projectSyncMap.delete(projectKey);
+                }
+            }
+        }
+    }
+
+    /**
      * Fetch git status for a project using any session in that project
      */
-<<<<<<< HEAD
-  private async fetchGitStatusForProject(sessionId: string, projectKey: string): Promise<void> {
-    try {
-      // Check if we have a session with valid metadata
-      const session = storage.getState().sessions[sessionId];
-      if (!session?.metadata?.path) {
-        return;
-      }
-=======
 private async fetchGitStatusForProject(sessionId: string): Promise<void> {
         try {
             // Check if we have a session with valid metadata
@@ -114,164 +96,163 @@
             if (!session?.metadata?.path) {
                 return;
             }
->>>>>>> 61aa90ed
-
-      // First check if we're in a git repository
-      const gitCheckResult = await sessionBash(sessionId, {
-        command: 'git rev-parse --is-inside-work-tree',
-        cwd: session.metadata.path,
-        timeout: 5000,
-      });
-
-      if (!gitCheckResult.success || gitCheckResult.exitCode !== 0) {
-        // Not a git repository, clear any existing status
-        storage.getState().applyGitStatus(sessionId, null);
+
+            // First check if we're in a git repository
+            const gitCheckResult = await sessionBash(sessionId, {
+                command: 'git rev-parse --is-inside-work-tree',
+                cwd: session.metadata.path,
+                timeout: 5000
+            });
+
+            if (!gitCheckResult.success || gitCheckResult.exitCode !== 0) {
+                // Not a git repository, clear any existing status
+                storage.getState().applyGitStatus(sessionId, null);
                 
-        // Also update the project git status
-        if (session.metadata?.machineId) {
-          const projectKey = createProjectKey(session.metadata.machineId, session.metadata.path);
-          projectManager.updateProjectGitStatus(projectKey, null);
-        }
-        return;
-      }
-
-      // Get git status in porcelain v2 format (includes branch info)
-      // --untracked-files=all ensures we get individual files, not directories
-      const statusResult = await sessionBash(sessionId, {
-        command: 'git status --porcelain=v2 --branch --show-stash --untracked-files=all',
-        cwd: session.metadata.path,
-        timeout: 10000,
-      });
-
-      if (!statusResult.success) {
-        console.error('Failed to get git status:', statusResult.error);
-        return;
-      }
-
-      // Get git diff statistics for unstaged changes
-      const diffStatResult = await sessionBash(sessionId, {
-        command: 'git diff --numstat',
-        cwd: session.metadata.path,
-        timeout: 10000,
-      });
-
-      // Get git diff statistics for staged changes
-      const stagedDiffStatResult = await sessionBash(sessionId, {
-        command: 'git diff --cached --numstat',
-        cwd: session.metadata.path,
-        timeout: 10000,
-      });
-
-      // Parse the git status output with diff statistics
-      const gitStatus = this.parseGitStatusV2(
-        statusResult.stdout,
-        diffStatResult.success ? diffStatResult.stdout : '',
-        stagedDiffStatResult.success ? stagedDiffStatResult.stdout : '',
-      );
-
-      // Apply to storage (this also updates the project git status via the modified applyGitStatus)
-      storage.getState().applyGitStatus(sessionId, gitStatus);
+                // Also update the project git status
+                if (session.metadata?.machineId) {
+                    const projectKey = createProjectKey(session.metadata.machineId, session.metadata.path);
+                    projectManager.updateProjectGitStatus(projectKey, null);
+                }
+                return;
+            }
+
+            // Get git status in porcelain v2 format (includes branch info)
+            // --untracked-files=all ensures we get individual files, not directories
+            const statusResult = await sessionBash(sessionId, {
+                command: 'git status --porcelain=v2 --branch --show-stash --untracked-files=all',
+                cwd: session.metadata.path,
+                timeout: 10000
+            });
+
+            if (!statusResult.success) {
+                console.error('Failed to get git status:', statusResult.error);
+                return;
+            }
+
+            // Get git diff statistics for unstaged changes
+            const diffStatResult = await sessionBash(sessionId, {
+                command: 'git diff --numstat',
+                cwd: session.metadata.path,
+                timeout: 10000
+            });
+
+            // Get git diff statistics for staged changes
+            const stagedDiffStatResult = await sessionBash(sessionId, {
+                command: 'git diff --cached --numstat',
+                cwd: session.metadata.path,
+                timeout: 10000
+            });
+
+            // Parse the git status output with diff statistics
+            const gitStatus = this.parseGitStatusV2(
+                statusResult.stdout,
+                diffStatResult.success ? diffStatResult.stdout : '',
+                stagedDiffStatResult.success ? stagedDiffStatResult.stdout : ''
+            );
+
+            // Apply to storage (this also updates the project git status via the modified applyGitStatus)
+            storage.getState().applyGitStatus(sessionId, gitStatus);
             
-      // Additionally, update the project directly for efficiency
-      if (session.metadata?.machineId) {
-        const projectKey = createProjectKey(session.metadata.machineId, session.metadata.path);
-        projectManager.updateProjectGitStatus(projectKey, gitStatus);
-      }
-
-    } catch (error) {
-      console.error('Error fetching git status for session', sessionId, ':', error);
-      // Don't apply error state, just skip this update
-    }
-  }
-
-  /**
+            // Additionally, update the project directly for efficiency
+            if (session.metadata?.machineId) {
+                const projectKey = createProjectKey(session.metadata.machineId, session.metadata.path);
+                projectManager.updateProjectGitStatus(projectKey, gitStatus);
+            }
+
+        } catch (error) {
+            console.error('Error fetching git status for session', sessionId, ':', error);
+            // Don't apply error state, just skip this update
+        }
+    }
+
+    /**
      * Parse git status porcelain v2 output into structured data
      */
-  private parseGitStatusV2(
-    porcelainV2Output: string,
-    diffStatOutput: string = '',
-    stagedDiffStatOutput: string = '',
-  ): GitStatus {
-    // Parse status using v2 parser
-    const statusSummary = parseStatusSummaryV2(porcelainV2Output);
-    const counts = getStatusCountsV2(statusSummary);
-    const repoIsDirty = isDirtyV2(statusSummary);
-    const branchName = getCurrentBranchV2(statusSummary);
-    const trackingInfo = getTrackingInfoV2(statusSummary);
-
-    // Parse diff statistics
-    const unstagedDiff = parseNumStat(diffStatOutput);
-    const stagedDiff = parseNumStat(stagedDiffStatOutput);
-    const { stagedAdded, stagedRemoved, unstagedAdded, unstagedRemoved } = mergeDiffSummaries(stagedDiff, unstagedDiff);
+    private parseGitStatusV2(
+        porcelainV2Output: string,
+        diffStatOutput: string = '',
+        stagedDiffStatOutput: string = ''
+    ): GitStatus {
+        // Parse status using v2 parser
+        const statusSummary = parseStatusSummaryV2(porcelainV2Output);
+        const counts = getStatusCountsV2(statusSummary);
+        const repoIsDirty = isDirtyV2(statusSummary);
+        const branchName = getCurrentBranchV2(statusSummary);
+        const trackingInfo = getTrackingInfoV2(statusSummary);
+
+        // Parse diff statistics
+        const unstagedDiff = parseNumStat(diffStatOutput);
+        const stagedDiff = parseNumStat(stagedDiffStatOutput);
+        const { stagedAdded, stagedRemoved, unstagedAdded, unstagedRemoved } = mergeDiffSummaries(stagedDiff, unstagedDiff);
         
-    // Calculate totals
-    const linesAdded = stagedAdded + unstagedAdded;
-    const linesRemoved = stagedRemoved + unstagedRemoved;
-    const linesChanged = linesAdded + linesRemoved;
-
-    return {
-      branch: branchName,
-      isDirty: repoIsDirty,
-      modifiedCount: counts.modified,
-      untrackedCount: counts.untracked,
-      stagedCount: counts.staged,
-      stagedLinesAdded: stagedAdded,
-      stagedLinesRemoved: stagedRemoved,
-      unstagedLinesAdded: unstagedAdded,
-      unstagedLinesRemoved: unstagedRemoved,
-      linesAdded,
-      linesRemoved,
-      linesChanged,
-      lastUpdatedAt: Date.now(),
-      // V2-specific fields
-      upstreamBranch: statusSummary.branch.upstream || null,
-      aheadCount: trackingInfo?.ahead,
-      behindCount: trackingInfo?.behind,
-      stashCount: statusSummary.stashCount,
-    };
-  }
-
-  /**
+        // Calculate totals
+        const linesAdded = stagedAdded + unstagedAdded;
+        const linesRemoved = stagedRemoved + unstagedRemoved;
+        const linesChanged = linesAdded + linesRemoved;
+
+        return {
+            branch: branchName,
+            isDirty: repoIsDirty,
+            modifiedCount: counts.modified,
+            untrackedCount: counts.untracked,
+            stagedCount: counts.staged,
+            stagedLinesAdded: stagedAdded,
+            stagedLinesRemoved: stagedRemoved,
+            unstagedLinesAdded: unstagedAdded,
+            unstagedLinesRemoved: unstagedRemoved,
+            linesAdded,
+            linesRemoved,
+            linesChanged,
+            lastUpdatedAt: Date.now(),
+            // V2-specific fields
+            upstreamBranch: statusSummary.branch.upstream || null,
+            aheadCount: trackingInfo?.ahead,
+            behindCount: trackingInfo?.behind,
+            stashCount: statusSummary.stashCount
+        };
+    }
+
+    /**
      * Parse git status porcelain output into structured data using simple-git parsers
      * (Legacy v1 fallback method - kept for compatibility)
      */
-  private parseGitStatus(
-    branchName: string | null, 
-    porcelainOutput: string,
-    diffStatOutput: string = '',
-    stagedDiffStatOutput: string = '',
-  ): GitStatus {
-    // Parse status using simple-git parser
-    const statusSummary = parseStatusSummary(porcelainOutput);
-    const counts = getStatusCounts(statusSummary);
-    const repoIsDirty = isDirty(statusSummary);
-
-    // Parse diff statistics
-    const unstagedDiff = parseNumStat(diffStatOutput);
-    const stagedDiff = parseNumStat(stagedDiffStatOutput);
-    const { stagedAdded, stagedRemoved, unstagedAdded, unstagedRemoved } = mergeDiffSummaries(stagedDiff, unstagedDiff);
+    private parseGitStatus(
+        branchName: string | null, 
+        porcelainOutput: string,
+        diffStatOutput: string = '',
+        stagedDiffStatOutput: string = ''
+    ): GitStatus {
+        // Parse status using simple-git parser
+        const statusSummary = parseStatusSummary(porcelainOutput);
+        const counts = getStatusCounts(statusSummary);
+        const repoIsDirty = isDirty(statusSummary);
+
+        // Parse diff statistics
+        const unstagedDiff = parseNumStat(diffStatOutput);
+        const stagedDiff = parseNumStat(stagedDiffStatOutput);
+        const { stagedAdded, stagedRemoved, unstagedAdded, unstagedRemoved } = mergeDiffSummaries(stagedDiff, unstagedDiff);
         
-    // Calculate totals
-    const linesAdded = stagedAdded + unstagedAdded;
-    const linesRemoved = stagedRemoved + unstagedRemoved;
-    const linesChanged = linesAdded + linesRemoved;
-
-    return {
-      branch: branchName || null,
-      isDirty: repoIsDirty,
-      modifiedCount: counts.modified,
-      untrackedCount: counts.untracked,
-      stagedCount: counts.staged,
-      stagedLinesAdded: stagedAdded,
-      stagedLinesRemoved: stagedRemoved,
-      unstagedLinesAdded: unstagedAdded,
-      unstagedLinesRemoved: unstagedRemoved,
-      linesAdded,
-      linesRemoved,
-      linesChanged,
-      lastUpdatedAt: Date.now(),
-    };
-  }
+        // Calculate totals
+        const linesAdded = stagedAdded + unstagedAdded;
+        const linesRemoved = stagedRemoved + unstagedRemoved;
+        const linesChanged = linesAdded + linesRemoved;
+
+        return {
+            branch: branchName || null,
+            isDirty: repoIsDirty,
+            modifiedCount: counts.modified,
+            untrackedCount: counts.untracked,
+            stagedCount: counts.staged,
+            stagedLinesAdded: stagedAdded,
+            stagedLinesRemoved: stagedRemoved,
+            unstagedLinesAdded: unstagedAdded,
+            unstagedLinesRemoved: unstagedRemoved,
+            linesAdded,
+            linesRemoved,
+            linesChanged,
+            lastUpdatedAt: Date.now()
+        };
+    }
 
 }
 
