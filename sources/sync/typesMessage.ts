<<<<<<< HEAD
import { AgentEvent } from './typesRaw';
import { MessageMeta } from './typesMessageMeta';
=======
import { MessageMeta } from "./typesMessageMeta";
import { AgentEvent } from "./typesRaw";
>>>>>>> 61aa90ed

export type ToolCall = {
    name: string;
    state: 'running' | 'completed' | 'error';
    input: any;
    createdAt: number;
    startedAt: number | null;
    completedAt: number | null;
    description: string | null;
    result?: any;
    permission?: {
        id: string;
        status: 'pending' | 'approved' | 'denied' | 'canceled';
        reason?: string;
        mode?: string;
        allowedTools?: string[];
        decision?: 'approved' | 'approved_for_session' | 'denied' | 'abort';
        date?: number;
    };
}

// Flattened message types - each message represents a single block
export type UserTextMessage = {
    kind: 'user-text';
    id: string;
    localId: string | null;
    createdAt: number;
    text: string;
    meta?: MessageMeta;
}

export type ModeSwitchMessage = {
    kind: 'agent-event';
    id: string;
    createdAt: number;
    event: AgentEvent;
    meta?: MessageMeta;
}

export type AgentTextMessage = {
    kind: 'agent-text';
    id: string;
    localId: string | null;
    createdAt: number;
    text: string;
    meta?: MessageMeta;
}

export type ToolCallMessage = {
    kind: 'tool-call';
    id: string;
    localId: string | null;
    createdAt: number;
    tool: ToolCall;
    children: Message[];
    meta?: MessageMeta;
}

export type Message = UserTextMessage | AgentTextMessage | ToolCallMessage | ModeSwitchMessage;<|MERGE_RESOLUTION|>--- conflicted
+++ resolved
@@ -1,10 +1,5 @@
-<<<<<<< HEAD
-import { AgentEvent } from './typesRaw';
-import { MessageMeta } from './typesMessageMeta';
-=======
 import { MessageMeta } from "./typesMessageMeta";
 import { AgentEvent } from "./typesRaw";
->>>>>>> 61aa90ed
 
 export type ToolCall = {
     name: string;
