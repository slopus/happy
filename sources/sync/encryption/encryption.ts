--- conflicted
+++ resolved
@@ -1,14 +1,3 @@
-<<<<<<< HEAD
-import { deriveKey } from '@/encryption/deriveKey';
-import { AES256Encryption, BoxEncryption, SecretBoxEncryption, Encryptor, Decryptor } from './encryptor';
-import { encodeHex } from '@/encryption/hex';
-import { EncryptionCache } from './encryptionCache';
-import { SessionEncryption } from './sessionEncryption';
-import { MachineEncryption } from './machineEncryption';
-import { encodeBase64, decodeBase64 } from '@/encryption/base64';
-import sodium from 'react-native-libsodium';
-import { decryptBox, encryptBox } from '@/encryption/libsodium';
-=======
 import { randomUUID } from 'expo-crypto';
 import sodium from "react-native-libsodium";
 
@@ -22,150 +11,125 @@
 import { encodeHex } from "@/encryption/hex";
 import { decryptBox, encryptBox } from "@/encryption/libsodium";
 
->>>>>>> 61aa90ed
 
 export class Encryption {
 
-  static async create(masterSecret: Uint8Array) {
+    static async create(masterSecret: Uint8Array) {
 
-    // Derive content data key to open session and machine records
-    const contentDataKey = await deriveKey(masterSecret, 'Happy EnCoder', ['content']);
+        // Derive content data key to open session and machine records
+        const contentDataKey = await deriveKey(masterSecret, 'Happy EnCoder', ['content']);
 
-    // Derive content data key keypair
-    const contentKeyPair = sodium.crypto_box_seed_keypair(contentDataKey);
+        // Derive content data key keypair
+        const contentKeyPair = sodium.crypto_box_seed_keypair(contentDataKey);
 
-    // Derive anonymous ID
-    const anonID = encodeHex((await deriveKey(masterSecret, 'Happy Coder', ['analytics', 'id']))).slice(0, 16).toLowerCase();
+        // Derive anonymous ID
+        const anonID = encodeHex((await deriveKey(masterSecret, 'Happy Coder', ['analytics', 'id']))).slice(0, 16).toLowerCase();
 
-    // Create encryption
-    return new Encryption(anonID, masterSecret, contentKeyPair);
-  }
+        // Create encryption
+        return new Encryption(anonID, masterSecret, contentKeyPair);
+    }
 
-  private readonly legacyEncryption: SecretBoxEncryption;
-  private readonly contentKeyPair: sodium.KeyPair;
-  readonly anonID: string;
-  readonly contentDataKey: Uint8Array;
+    private readonly legacyEncryption: SecretBoxEncryption;
+    private readonly contentKeyPair: sodium.KeyPair;
+    readonly anonID: string;
+    readonly contentDataKey: Uint8Array;
 
-  // Session and machine encryption management
-  private sessionEncryptions = new Map<string, SessionEncryption>();
-  private machineEncryptions = new Map<string, MachineEncryption>();
-  private cache: EncryptionCache;
+    // Session and machine encryption management
+    private sessionEncryptions = new Map<string, SessionEncryption>();
+    private machineEncryptions = new Map<string, MachineEncryption>();
+    private cache: EncryptionCache;
 
-  private constructor(anonID: string, masterSecret: Uint8Array, contentKeyPair: sodium.KeyPair) {
-    this.anonID = anonID;
-    this.contentKeyPair = contentKeyPair;
-    this.legacyEncryption = new SecretBoxEncryption(masterSecret);
-    this.cache = new EncryptionCache();
-    this.contentDataKey = contentKeyPair.publicKey;
-  }
+    private constructor(anonID: string, masterSecret: Uint8Array, contentKeyPair: sodium.KeyPair) {
+        this.anonID = anonID;
+        this.contentKeyPair = contentKeyPair;
+        this.legacyEncryption = new SecretBoxEncryption(masterSecret);
+        this.cache = new EncryptionCache();
+        this.contentDataKey = contentKeyPair.publicKey;
+    }
 
-  //
-  // Core encryption opening
-  //
+    //
+    // Core encryption opening
+    //
 
-  async openEncryption(dataEncryptionKey: Uint8Array | null): Promise<Encryptor & Decryptor> {
-    if (!dataEncryptionKey) {
-      return this.legacyEncryption;
+    async openEncryption(dataEncryptionKey: Uint8Array | null): Promise<Encryptor & Decryptor> {
+        if (!dataEncryptionKey) {
+            return this.legacyEncryption;
+        }
+        return new AES256Encryption(dataEncryptionKey);
     }
-    return new AES256Encryption(dataEncryptionKey);
-  }
 
-  //
-  // Session operations
-  //
+    //
+    // Session operations
+    //
 
-  /**
+    /**
      * Initialize sessions with their encryption keys
      * This should be called once when sessions are loaded
      */
-  async initializeSessions(sessions: Map<string, Uint8Array | null>): Promise<void> {
-    for (const [sessionId, dataKey] of sessions) {
-      // Skip if already initialized
-      if (this.sessionEncryptions.has(sessionId)) {
-        continue;
-      }
+    async initializeSessions(sessions: Map<string, Uint8Array | null>): Promise<void> {
+        for (const [sessionId, dataKey] of sessions) {
+            // Skip if already initialized
+            if (this.sessionEncryptions.has(sessionId)) {
+                continue;
+            }
 
-      // Create appropriate encryptor based on data key
-      const encryptor = await this.openEncryption(dataKey);
+            // Create appropriate encryptor based on data key
+            const encryptor = await this.openEncryption(dataKey);
 
-      // Create and cache session encryption
-      const sessionEnc = new SessionEncryption(
-        sessionId,
-        encryptor,
-        this.cache,
-      );
-      this.sessionEncryptions.set(sessionId, sessionEnc);
+            // Create and cache session encryption
+            const sessionEnc = new SessionEncryption(
+                sessionId,
+                encryptor,
+                this.cache
+            );
+            this.sessionEncryptions.set(sessionId, sessionEnc);
+        }
     }
-  }
 
-  /**
+    /**
      * Get session encryption if it has been initialized
      * Returns null if not initialized (should never happen in normal flow)
      */
-  getSessionEncryption(sessionId: string): SessionEncryption | null {
-    return this.sessionEncryptions.get(sessionId) || null;
-  }
+    getSessionEncryption(sessionId: string): SessionEncryption | null {
+        return this.sessionEncryptions.get(sessionId) || null;
+    }
 
-  //
-  // Machine operations
-  //
+    //
+    // Machine operations
+    //
 
-  /**
+    /**
      * Initialize machines with their encryption keys
      * This should be called once when machines are loaded
      */
-  async initializeMachines(machines: Map<string, Uint8Array | null>): Promise<void> {
-    for (const [machineId, dataKey] of machines) {
-      // Skip if already initialized
-      if (this.machineEncryptions.has(machineId)) {
-        continue;
-      }
+    async initializeMachines(machines: Map<string, Uint8Array | null>): Promise<void> {
+        for (const [machineId, dataKey] of machines) {
+            // Skip if already initialized
+            if (this.machineEncryptions.has(machineId)) {
+                continue;
+            }
 
-      // Create appropriate encryptor based on data key
-      const encryptor = await this.openEncryption(dataKey);
+            // Create appropriate encryptor based on data key
+            const encryptor = await this.openEncryption(dataKey);
 
-      // Create and cache machine encryption
-      const machineEnc = new MachineEncryption(
-        machineId,
-        encryptor,
-        this.cache,
-      );
-      this.machineEncryptions.set(machineId, machineEnc);
+            // Create and cache machine encryption
+            const machineEnc = new MachineEncryption(
+                machineId,
+                encryptor,
+                this.cache
+            );
+            this.machineEncryptions.set(machineId, machineEnc);
+        }
     }
-  }
 
-  /**
+    /**
      * Get machine encryption if it has been initialized
      * Returns null if not initialized (should never happen in normal flow)
      */
-  getMachineEncryption(machineId: string): MachineEncryption | null {
-    return this.machineEncryptions.get(machineId) || null;
-  }
+    getMachineEncryption(machineId: string): MachineEncryption | null {
+        return this.machineEncryptions.get(machineId) || null;
+    }
 
-  //
-  // Legacy methods for machine metadata (temporary until machines are migrated)
-  //
-
-  async encryptRaw(data: any): Promise<string> {
-    const encrypted = await this.legacyEncryption.encrypt([data]);
-    return encodeBase64(encrypted[0], 'base64');
-  }
-
-  async decryptRaw(encrypted: string): Promise<any | null> {
-    try {
-      const encryptedData = decodeBase64(encrypted, 'base64');
-      const decrypted = await this.legacyEncryption.decrypt([encryptedData]);
-      return decrypted[0] || null;
-    } catch (error) {
-      return null;
-    }
-  }
-
-<<<<<<< HEAD
-  //
-  // Data Encryption Key decryption
-  //
-=======
     //
     // Legacy methods for machine metadata (temporary until machines are migrated)
     //
@@ -201,27 +165,17 @@
         }
         return decrypted;
     }
->>>>>>> 61aa90ed
 
-  async decryptEncryptionKey(encrypted: string) {
-    const encryptedKey = decodeBase64(encrypted, 'base64');
-    if (encryptedKey[0] !== 0) {
-      return null;
+    async encryptEncryptionKey(key: Uint8Array): Promise<Uint8Array> {
+        // Use public key for encryption (encrypt TO ourselves)
+        const encrypted = encryptBox(key, this.contentKeyPair.publicKey);
+        const result = new Uint8Array(encrypted.length + 1);
+        result[0] = 0; // Version byte
+        result.set(encrypted, 1);
+        return result;
     }
 
-    const decrypted = decryptBox(encryptedKey.slice(1), this.contentKeyPair.privateKey);
-    if (!decrypted) {
-      return null;
+    generateId(): string {
+        return randomUUID();
     }
-    return decrypted;
-  }
-
-  async encryptEncryptionKey(dataKey: Uint8Array): Promise<string> {
-    const encrypted = encryptBox(dataKey, this.contentKeyPair.publicKey);
-    // Prepend version byte (0) to match decryption format
-    const versionedEncrypted = new Uint8Array(encrypted.length + 1);
-    versionedEncrypted[0] = 0;
-    versionedEncrypted.set(encrypted, 1);
-    return encodeBase64(versionedEncrypted, 'base64');
-  }
 }