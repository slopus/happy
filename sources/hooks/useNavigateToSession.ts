import { useRouter } from 'expo-router';

export function useNavigateToSession() {
<<<<<<< HEAD
  const router = useRouter();
  return (sessionId: string) => {
    router.navigate(`/session/${sessionId}`, {
      dangerouslySingular(name, params) {
        return 'session';
      },
    });
  };
=======
    const router = useRouter();
    return (sessionId: string) => {
        router.navigate(`/session/${sessionId}`, {
            // eslint-disable-next-line @typescript-eslint/no-unused-vars
            dangerouslySingular(_name, _params) {
                return 'session'
            },
        });
    }
>>>>>>> 61aa90ed
}<|MERGE_RESOLUTION|>--- conflicted
+++ resolved
@@ -1,16 +1,6 @@
-import { useRouter } from 'expo-router';
+import { useRouter } from "expo-router"
 
 export function useNavigateToSession() {
-<<<<<<< HEAD
-  const router = useRouter();
-  return (sessionId: string) => {
-    router.navigate(`/session/${sessionId}`, {
-      dangerouslySingular(name, params) {
-        return 'session';
-      },
-    });
-  };
-=======
     const router = useRouter();
     return (sessionId: string) => {
         router.navigate(`/session/${sessionId}`, {
@@ -20,5 +10,4 @@
             },
         });
     }
->>>>>>> 61aa90ed
 }