--- conflicted
+++ resolved
@@ -14,13 +14,10 @@
 import LottieView from "lottie-react-native";
 import { getRandomBytesAsync } from "expo-crypto";
 import { ConnectButton } from "@/components/ConnectButton";
-<<<<<<< HEAD
 import { useIsTablet } from "@/utils/responsive";
 import { SplitView } from "@/components/SplitView";
 import { SessionDetail } from "@/components/SessionDetail";
-=======
 import { Typography } from "@/constants/Typography";
->>>>>>> 3af05feb
 
 export default function Home() {
     const auth = useAuth();
@@ -138,13 +135,10 @@
             />
             <View className="flex-1">
                 {updateAvailable && <UpdateBanner onReload={reloadApp} />}
-<<<<<<< HEAD
                 <SplitView 
                     master={masterView}
                     detail={detailView}
                 />
-=======
-
                 {sessionsData.length === 0 ? (
                     <View className="flex-1 items-center justify-center mb-8">
                         <LottieView source={require('@/assets/animations/stone.json')} autoPlay={true} loop={false} style={{ width: 180, height: 180 }} />
@@ -159,7 +153,6 @@
                 ) : (
                     <SessionsList data={sessionsData} />
                 )}
->>>>>>> 3af05feb
             </View>
         </>
     );
