--- conflicted
+++ resolved
@@ -22,142 +22,145 @@
 }
 
 function JsonViewer({ title, data, defaultExpanded = false }: JsonViewerProps) {
-  const [isExpanded, setIsExpanded] = useState(defaultExpanded);
-    
-  const handleCopy = async () => {
+    const [isExpanded, setIsExpanded] = useState(defaultExpanded);
+    
+    const handleCopy = async () => {
+        try {
+            await Clipboard.setStringAsync(JSON.stringify(data, null, 2));
+            Modal.alert('Copied', 'JSON data copied to clipboard');
+        } catch (error) {
+            Modal.alert('Error', 'Failed to copy to clipboard');
+        }
+    };
+    
+    if (!data) {
+        return (
+            <Item
+                title={title}
+                detail="Not available"
+                showChevron={false}
+            />
+        );
+    }
+    
+    return (
+        <View style={{ marginBottom: 12 }}>
+            <Pressable
+                style={{
+                    flexDirection: 'row',
+                    alignItems: 'center',
+                    paddingHorizontal: 16,
+                    paddingVertical: 12,
+                    backgroundColor: 'white',
+                }}
+                onPress={() => setIsExpanded(!isExpanded)}
+            >
+                <Ionicons
+                    name={isExpanded ? 'chevron-down' : 'chevron-forward'}
+                    size={20}
+                    color="#8E8E93"
+                    style={{ marginRight: 8 }}
+                />
+                <Text style={{ flex: 1, fontSize: 16, ...Typography.default('semiBold') }}>
+                    {title}
+                </Text>
+                <Pressable
+                    onPress={handleCopy}
+                    hitSlop={10}
+                    style={{ padding: 4 }}
+                >
+                    <Ionicons name="copy-outline" size={20} color="#007AFF" />
+                </Pressable>
+            </Pressable>
+            
+            {isExpanded && (
+                <View style={{ 
+                    backgroundColor: '#F2F2F7', 
+                    paddingHorizontal: 16, 
+                    paddingVertical: 12,
+                    marginHorizontal: 16,
+                    borderRadius: 8,
+                    marginTop: -4,
+                }}>
+                    <ScrollView horizontal showsHorizontalScrollIndicator={true}>
+                        <Text style={{ 
+                            fontFamily: Platform.select({ ios: 'Menlo', android: 'monospace' }), 
+                            fontSize: 12,
+                            color: '#000',
+                        }}>
+                            {JSON.stringify(data, null, 2)}
+                        </Text>
+                    </ScrollView>
+                </View>
+            )}
+        </View>
+    );
+}
+
+export default function ExpoConstantsScreen() {
+    // Get ExponentConstants native module directly
+    const ExponentConstants = requireOptionalNativeModule('ExponentConstants');
+    const ExpoUpdates = requireOptionalNativeModule('ExpoUpdates');
+    
+    // Get raw manifests from native modules (replicating Constants.ts logic)
+    let rawExponentManifest = null;
+    let parsedExponentManifest = null;
+    if (ExponentConstants && ExponentConstants.manifest) {
+        rawExponentManifest = ExponentConstants.manifest;
+        // On Android, manifest is passed as JSON string
+        if (typeof rawExponentManifest === 'string') {
+            try {
+                parsedExponentManifest = JSON.parse(rawExponentManifest);
+            } catch (e) {
+                parsedExponentManifest = { parseError: e instanceof Error ? e.message : String(e) };
+            }
+        } else {
+            parsedExponentManifest = rawExponentManifest;
+        }
+    }
+    
+    // Get Updates manifest from native module
+    let rawUpdatesManifest = null;
+    let parsedUpdatesManifest = null;
+    if (ExpoUpdates) {
+        if (ExpoUpdates.manifest) {
+            rawUpdatesManifest = ExpoUpdates.manifest;
+            parsedUpdatesManifest = rawUpdatesManifest;
+        } else if (ExpoUpdates.manifestString) {
+            rawUpdatesManifest = ExpoUpdates.manifestString;
+            try {
+                parsedUpdatesManifest = JSON.parse(ExpoUpdates.manifestString);
+            } catch (e) {
+                parsedUpdatesManifest = { parseError: e instanceof Error ? e.message : String(e) };
+            }
+        }
+    }
+    
+    // Get DevLauncher manifest if available
+    let rawDevLauncherManifest = null;
+    let parsedDevLauncherManifest = null;
+    if (NativeModules.EXDevLauncher && NativeModules.EXDevLauncher.manifestString) {
+        rawDevLauncherManifest = NativeModules.EXDevLauncher.manifestString;
+        try {
+            parsedDevLauncherManifest = JSON.parse(rawDevLauncherManifest);
+        } catch (e) {
+            parsedDevLauncherManifest = { parseError: e instanceof Error ? e.message : String(e) };
+        }
+    }
+    
+    // Get various manifest types from Constants API
+    const expoConfig = Constants.expoConfig;
+    const manifest = Constants.manifest;
+    const manifest2 = Constants.manifest2;
+    
+    // Get Updates manifest if available
+    let updatesManifest = null;
     try {
-      await Clipboard.setStringAsync(JSON.stringify(data, null, 2));
-      Modal.alert('Copied', 'JSON data copied to clipboard');
-    } catch (error) {
-      Modal.alert('Error', 'Failed to copy to clipboard');
-    }
-  };
-    
-  if (!data) {
-    return (
-      <Item
-        title={title}
-        detail="Not available"
-        showChevron={false}
-      />
-    );
-  }
-    
-  return (
-    <View style={{ marginBottom: 12 }}>
-      <Pressable
-        style={{
-          flexDirection: 'row',
-          alignItems: 'center',
-          paddingHorizontal: 16,
-          paddingVertical: 12,
-          backgroundColor: 'white',
-        }}
-        onPress={() => setIsExpanded(!isExpanded)}
-      >
-        <Ionicons
-          name={isExpanded ? 'chevron-down' : 'chevron-forward'}
-          size={20}
-          color="#8E8E93"
-          style={{ marginRight: 8 }}
-        />
-        <Text style={{ flex: 1, fontSize: 16, ...Typography.default('semiBold') }}>
-          {title}
-        </Text>
-        <Pressable
-          onPress={handleCopy}
-          hitSlop={10}
-          style={{ padding: 4 }}
-        >
-          <Ionicons name="copy-outline" size={20} color="#007AFF" />
-        </Pressable>
-      </Pressable>
-            
-      {isExpanded && (
-        <View style={{ 
-          backgroundColor: '#F2F2F7', 
-          paddingHorizontal: 16, 
-          paddingVertical: 12,
-          marginHorizontal: 16,
-          borderRadius: 8,
-          marginTop: -4,
-        }}>
-          <ScrollView horizontal showsHorizontalScrollIndicator={true}>
-            <Text style={{ 
-              fontFamily: Platform.select({ ios: 'Menlo', android: 'monospace' }), 
-              fontSize: 12,
-              color: '#000',
-            }}>
-              {JSON.stringify(data, null, 2)}
-            </Text>
-          </ScrollView>
-        </View>
-      )}
-    </View>
-  );
-}
-
-export default function ExpoConstantsScreen() {
-  // Get ExponentConstants native module directly
-  const ExponentConstants = requireOptionalNativeModule('ExponentConstants');
-  const ExpoUpdates = requireOptionalNativeModule('ExpoUpdates');
-    
-  // Get raw manifests from native modules (replicating Constants.ts logic)
-  let rawExponentManifest = null;
-  let parsedExponentManifest = null;
-  if (ExponentConstants && ExponentConstants.manifest) {
-    rawExponentManifest = ExponentConstants.manifest;
-    // On Android, manifest is passed as JSON string
-    if (typeof rawExponentManifest === 'string') {
-      try {
-        parsedExponentManifest = JSON.parse(rawExponentManifest);
-      } catch (e) {
-        parsedExponentManifest = { parseError: e instanceof Error ? e.message : String(e) };
-      }
-    } else {
-      parsedExponentManifest = rawExponentManifest;
-    }
-  }
-    
-  // Get Updates manifest from native module
-  let rawUpdatesManifest = null;
-  let parsedUpdatesManifest = null;
-  if (ExpoUpdates) {
-    if (ExpoUpdates.manifest) {
-      rawUpdatesManifest = ExpoUpdates.manifest;
-      parsedUpdatesManifest = rawUpdatesManifest;
-    } else if (ExpoUpdates.manifestString) {
-      rawUpdatesManifest = ExpoUpdates.manifestString;
-      try {
-        parsedUpdatesManifest = JSON.parse(ExpoUpdates.manifestString);
-      } catch (e) {
-        parsedUpdatesManifest = { parseError: e instanceof Error ? e.message : String(e) };
-      }
-    }
-  }
-    
-  // Get DevLauncher manifest if available
-  let rawDevLauncherManifest = null;
-  let parsedDevLauncherManifest = null;
-  if (NativeModules.EXDevLauncher && NativeModules.EXDevLauncher.manifestString) {
-    rawDevLauncherManifest = NativeModules.EXDevLauncher.manifestString;
-    try {
-<<<<<<< HEAD
-      parsedDevLauncherManifest = JSON.parse(rawDevLauncherManifest);
-=======
         updatesManifest = (Updates as any).manifest;
->>>>>>> 61aa90ed
     } catch (e) {
-      parsedDevLauncherManifest = { parseError: e instanceof Error ? e.message : String(e) };
-    }
-  }
-    
-<<<<<<< HEAD
-  // Get various manifest types from Constants API
-  const expoConfig = Constants.expoConfig;
-  const manifest = Constants.manifest;
-  const manifest2 = Constants.manifest2;
-=======
+        // expo-updates might not be available
+    }
+    
     // Get update ID and channel
     let updateId = null;
     let releaseChannel = null;
@@ -171,246 +174,218 @@
     } catch (e) {
         // Properties might not be available
     }
->>>>>>> 61aa90ed
-    
-  // Get Updates manifest if available
-  let updatesManifest = null;
-  try {
-    // @ts-ignore - manifest might not be typed
-    updatesManifest = Updates.manifest;
-  } catch (e) {
-    // expo-updates might not be available
-  }
-    
-  // Get update ID and channel
-  let updateId = null;
-  let releaseChannel = null;
-  let channel = null;
-  let isEmbeddedLaunch = null;
-  try {
-    // @ts-ignore
-    updateId = Updates.updateId;
-    // @ts-ignore
-    releaseChannel = Updates.releaseChannel;
-    // @ts-ignore
-    channel = Updates.channel;
-    // @ts-ignore
-    isEmbeddedLaunch = Updates.isEmbeddedLaunch;
-  } catch (e) {
-    // Properties might not be available
-  }
-    
-  // Check if running embedded update
-  const isEmbedded = ExpoUpdates?.isEmbeddedLaunch;
-    
-  return (
-    <>
-      <Stack.Screen
-        options={{
-          title: 'Expo Constants',
-          headerLargeTitle: false,
-        }}
-      />
-      <ItemList>
-        {/* Main Configuration */}
-        <ItemGroup title="Configuration from Constants API">
-          <JsonViewer
-            title="expoConfig (Current)"
-            data={expoConfig}
-            defaultExpanded={true}
-          />
-          <JsonViewer
-            title="manifest (Legacy)"
-            data={manifest}
-          />
-          <JsonViewer
-            title="manifest2"
-            data={manifest2}
-          />
-          {updatesManifest && (
-            <JsonViewer
-              title="Updates.manifest"
-              data={updatesManifest}
+    
+    // Check if running embedded update
+    const isEmbedded = ExpoUpdates?.isEmbeddedLaunch;
+    
+    return (
+        <>
+            <Stack.Screen
+                options={{
+                    title: 'Expo Constants',
+                    headerLargeTitle: false,
+                }}
             />
-          )}
-        </ItemGroup>
-                
-        {/* Raw Native Module Manifests */}
-        <ItemGroup title="Raw Native Module Manifests">
-          <Item
-            title="Is Embedded Launch"
-            detail={isEmbedded !== undefined ? (isEmbedded ? 'Yes' : 'No') : 'Not available'}
-            showChevron={false}
-          />
-          {parsedExponentManifest && (
-            <JsonViewer
-              title="ExponentConstants.manifest (Embedded)"
-              data={parsedExponentManifest}
-            />
-          )}
-          {parsedUpdatesManifest && (
-            <JsonViewer
-              title="ExpoUpdates.manifest (OTA)"
-              data={parsedUpdatesManifest}
-            />
-          )}
-          {parsedDevLauncherManifest && (
-            <JsonViewer
-              title="DevLauncher.manifest"
-              data={parsedDevLauncherManifest}
-            />
-          )}
-        </ItemGroup>
-                
-        {/* Raw String Manifests (for debugging) */}
-        <ItemGroup title="Raw Manifest Strings">
-          {typeof rawExponentManifest === 'string' && (
-            <JsonViewer
-              title="ExponentConstants.manifest (raw string)"
-              data={{ raw: rawExponentManifest }}
-            />
-          )}
-          {typeof rawUpdatesManifest === 'string' && (
-            <JsonViewer
-              title="ExpoUpdates.manifestString (raw)"
-              data={{ raw: rawUpdatesManifest }}
-            />
-          )}
-          {rawDevLauncherManifest && (
-            <JsonViewer
-              title="DevLauncher.manifestString (raw)"
-              data={{ raw: rawDevLauncherManifest }}
-            />
-          )}
-        </ItemGroup>
-                
-        {/* Resolved App Config */}
-        <ItemGroup title="Resolved App Config">
-          <JsonViewer
-            title="Loaded App Config (from @/config)"
-            data={config}
-            defaultExpanded={true}
-          />
-        </ItemGroup>
-                
-        {/* System Constants */}
-        <ItemGroup title="System Constants">
-          <Item
-            title="Device ID"
-            detail={Constants.deviceId || 'Not available'}
-            showChevron={false}
-          />
-          <Item
-            title="Session ID"
-            detail={Constants.sessionId}
-            showChevron={false}
-          />
-          <Item
-            title="Installation ID"
-            detail={Constants.installationId}
-            showChevron={false}
-          />
-          <Item
-            title="Is Device"
-            detail={Constants.isDevice ? 'Yes' : 'No'}
-            showChevron={false}
-          />
-          <Item
-            title="Debug Mode"
-            detail={Constants.debugMode ? 'Yes' : 'No'}
-            showChevron={false}
-          />
-          <Item
-            title="App Ownership"
-            detail={Constants.appOwnership || 'N/A'}
-            showChevron={false}
-          />
-          <Item
-            title="Execution Environment"
-            detail={Constants.executionEnvironment || 'N/A'}
-            showChevron={false}
-          />
-        </ItemGroup>
-                
-        {/* Updates Information */}
-        <ItemGroup title="Updates Information">
-          <Item
-            title="Update ID"
-            detail={updateId || 'Not available'}
-            showChevron={false}
-          />
-          <Item
-            title="Release Channel"
-            detail={releaseChannel || 'Not available'}
-            showChevron={false}
-          />
-          <Item
-            title="Channel"
-            detail={channel || 'Not available'}
-            showChevron={false}
-          />
-          <Item
-            title="Is Embedded Launch"
-            detail={isEmbeddedLaunch !== undefined ? (isEmbeddedLaunch ? 'Yes' : 'No') : 'Not available'}
-            showChevron={false}
-          />
-        </ItemGroup>
-                
-        {/* Platform Info */}
-        <ItemGroup title="Platform Constants">
-          <JsonViewer
-            title="Platform Constants"
-            data={Constants.platform}
-          />
-        </ItemGroup>
-                
-        {/* System Fonts */}
-        <ItemGroup title="System Fonts">
-          <JsonViewer
-            title="Available Fonts"
-            data={Constants.systemFonts}
-          />
-        </ItemGroup>
-                
-        {/* Native Modules Info */}
-        <ItemGroup title="Native Modules">
-          <Item
-            title="ExponentConstants"
-            detail={ExponentConstants ? 'Available' : 'Not available'}
-            showChevron={false}
-          />
-          <Item
-            title="ExpoUpdates"
-            detail={ExpoUpdates ? 'Available' : 'Not available'}
-            showChevron={false}
-          />
-          <Item
-            title="EXDevLauncher"
-            detail={NativeModules.EXDevLauncher ? 'Available' : 'Not available'}
-            showChevron={false}
-          />
-          {ExponentConstants && (
-            <JsonViewer
-              title="ExponentConstants (full module)"
-              data={ExponentConstants}
-            />
-          )}
-          {ExpoUpdates && (
-            <JsonViewer
-              title="ExpoUpdates (full module)"
-              data={ExpoUpdates}
-            />
-          )}
-        </ItemGroup>
-                
-        {/* Raw Constants Object */}
-        <ItemGroup title="All Constants (Debug)">
-          <JsonViewer
-            title="Full Constants Object"
-            data={Constants}
-          />
-        </ItemGroup>
-      </ItemList>
-    </>
-  );
+            <ItemList>
+                {/* Main Configuration */}
+                <ItemGroup title="Configuration from Constants API">
+                    <JsonViewer
+                        title="expoConfig (Current)"
+                        data={expoConfig}
+                        defaultExpanded={true}
+                    />
+                    <JsonViewer
+                        title="manifest (Legacy)"
+                        data={manifest}
+                    />
+                    <JsonViewer
+                        title="manifest2"
+                        data={manifest2}
+                    />
+                    {updatesManifest && (
+                        <JsonViewer
+                            title="Updates.manifest"
+                            data={updatesManifest}
+                        />
+                    )}
+                </ItemGroup>
+                
+                {/* Raw Native Module Manifests */}
+                <ItemGroup title="Raw Native Module Manifests">
+                    <Item
+                        title="Is Embedded Launch"
+                        detail={isEmbedded !== undefined ? (isEmbedded ? 'Yes' : 'No') : 'Not available'}
+                        showChevron={false}
+                    />
+                    {parsedExponentManifest && (
+                        <JsonViewer
+                            title="ExponentConstants.manifest (Embedded)"
+                            data={parsedExponentManifest}
+                        />
+                    )}
+                    {parsedUpdatesManifest && (
+                        <JsonViewer
+                            title="ExpoUpdates.manifest (OTA)"
+                            data={parsedUpdatesManifest}
+                        />
+                    )}
+                    {parsedDevLauncherManifest && (
+                        <JsonViewer
+                            title="DevLauncher.manifest"
+                            data={parsedDevLauncherManifest}
+                        />
+                    )}
+                </ItemGroup>
+                
+                {/* Raw String Manifests (for debugging) */}
+                <ItemGroup title="Raw Manifest Strings">
+                    {typeof rawExponentManifest === 'string' && (
+                        <JsonViewer
+                            title="ExponentConstants.manifest (raw string)"
+                            data={{ raw: rawExponentManifest }}
+                        />
+                    )}
+                    {typeof rawUpdatesManifest === 'string' && (
+                        <JsonViewer
+                            title="ExpoUpdates.manifestString (raw)"
+                            data={{ raw: rawUpdatesManifest }}
+                        />
+                    )}
+                    {rawDevLauncherManifest && (
+                        <JsonViewer
+                            title="DevLauncher.manifestString (raw)"
+                            data={{ raw: rawDevLauncherManifest }}
+                        />
+                    )}
+                </ItemGroup>
+                
+                {/* Resolved App Config */}
+                <ItemGroup title="Resolved App Config">
+                    <JsonViewer
+                        title="Loaded App Config (from @/config)"
+                        data={config}
+                        defaultExpanded={true}
+                    />
+                </ItemGroup>
+                
+                {/* System Constants */}
+                <ItemGroup title="System Constants">
+                    <Item
+                        title="Device ID"
+                        detail={Constants.deviceId || 'Not available'}
+                        showChevron={false}
+                    />
+                    <Item
+                        title="Session ID"
+                        detail={Constants.sessionId}
+                        showChevron={false}
+                    />
+                    <Item
+                        title="Installation ID"
+                        detail={Constants.installationId}
+                        showChevron={false}
+                    />
+                    <Item
+                        title="Is Device"
+                        detail={Constants.isDevice ? 'Yes' : 'No'}
+                        showChevron={false}
+                    />
+                    <Item
+                        title="Debug Mode"
+                        detail={Constants.debugMode ? 'Yes' : 'No'}
+                        showChevron={false}
+                    />
+                    <Item
+                        title="App Ownership"
+                        detail={Constants.appOwnership || 'N/A'}
+                        showChevron={false}
+                    />
+                    <Item
+                        title="Execution Environment"
+                        detail={Constants.executionEnvironment || 'N/A'}
+                        showChevron={false}
+                    />
+                </ItemGroup>
+                
+                {/* Updates Information */}
+                <ItemGroup title="Updates Information">
+                    <Item
+                        title="Update ID"
+                        detail={updateId || 'Not available'}
+                        showChevron={false}
+                    />
+                    <Item
+                        title="Release Channel"
+                        detail={releaseChannel || 'Not available'}
+                        showChevron={false}
+                    />
+                    <Item
+                        title="Channel"
+                        detail={channel || 'Not available'}
+                        showChevron={false}
+                    />
+                    <Item
+                        title="Is Embedded Launch"
+                        detail={isEmbeddedLaunch !== undefined ? (isEmbeddedLaunch ? 'Yes' : 'No') : 'Not available'}
+                        showChevron={false}
+                    />
+                </ItemGroup>
+                
+                {/* Platform Info */}
+                <ItemGroup title="Platform Constants">
+                    <JsonViewer
+                        title="Platform Constants"
+                        data={Constants.platform}
+                    />
+                </ItemGroup>
+                
+                {/* System Fonts */}
+                <ItemGroup title="System Fonts">
+                    <JsonViewer
+                        title="Available Fonts"
+                        data={Constants.systemFonts}
+                    />
+                </ItemGroup>
+                
+                {/* Native Modules Info */}
+                <ItemGroup title="Native Modules">
+                    <Item
+                        title="ExponentConstants"
+                        detail={ExponentConstants ? 'Available' : 'Not available'}
+                        showChevron={false}
+                    />
+                    <Item
+                        title="ExpoUpdates"
+                        detail={ExpoUpdates ? 'Available' : 'Not available'}
+                        showChevron={false}
+                    />
+                    <Item
+                        title="EXDevLauncher"
+                        detail={NativeModules.EXDevLauncher ? 'Available' : 'Not available'}
+                        showChevron={false}
+                    />
+                    {ExponentConstants && (
+                        <JsonViewer
+                            title="ExponentConstants (full module)"
+                            data={ExponentConstants}
+                        />
+                    )}
+                    {ExpoUpdates && (
+                        <JsonViewer
+                            title="ExpoUpdates (full module)"
+                            data={ExpoUpdates}
+                        />
+                    )}
+                </ItemGroup>
+                
+                {/* Raw Constants Object */}
+                <ItemGroup title="All Constants (Debug)">
+                    <JsonViewer
+                        title="Full Constants Object"
+                        data={Constants}
+                    />
+                </ItemGroup>
+            </ItemList>
+        </>
+    );
 }