import { Stack } from 'expo-router';
import React, { useState } from 'react';
import { View, TextInput, KeyboardAvoidingView, Platform } from 'react-native';
import { StyleSheet, useUnistyles } from 'react-native-unistyles';

import { ItemGroup } from '@/components/ItemGroup';
import { ItemList } from '@/components/ItemList';
import { layout } from '@/components/layout';
import { RoundButton } from '@/components/RoundButton';
import { Text } from '@/components/StyledText';
import { Typography } from '@/constants/Typography';
import { Modal } from '@/modal';
import { getServerUrl, setServerUrl, validateServerUrl, getServerInfo } from '@/sync/serverConfig';
import { t } from '@/text';


const stylesheet = StyleSheet.create((theme) => ({
  keyboardAvoidingView: {
    flex: 1,
  },
  itemListContainer: {
    flex: 1,
  },
  contentContainer: {
    backgroundColor: theme.colors.surface,
    paddingHorizontal: 16,
    paddingVertical: 12,
    width: '100%',
    maxWidth: layout.maxWidth,
    alignSelf: 'center',
  },
  labelText: {
    ...Typography.default('semiBold'),
    fontSize: 12,
    color: theme.colors.textSecondary,
    textTransform: 'uppercase',
    letterSpacing: 0.5,
    marginBottom: 8,
  },
  textInput: {
    backgroundColor: theme.colors.input.background,
    padding: 12,
    borderRadius: 8,
    marginBottom: 8,
    ...Typography.mono(),
    fontSize: 14,
    color: theme.colors.input.text,
  },
  textInputValidating: {
    opacity: 0.6,
  },
  errorText: {
    ...Typography.default(),
    fontSize: 12,
    color: theme.colors.textDestructive,
    marginBottom: 12,
  },
  validatingText: {
    ...Typography.default(),
    fontSize: 12,
    color: theme.colors.status.connecting,
    marginBottom: 12,
  },
  buttonRow: {
    flexDirection: 'row',
    gap: 12,
    marginBottom: 12,
  },
  buttonWrapper: {
    flex: 1,
  },
  statusText: {
    ...Typography.default(),
    fontSize: 12,
    color: theme.colors.textSecondary,
    textAlign: 'center',
  },
}));

export default function ServerConfigScreen() {
<<<<<<< HEAD
  const { theme } = useUnistyles();
  const styles = stylesheet;
  const router = useRouter();
  const serverInfo = getServerInfo();
  const [inputUrl, setInputUrl] = useState(serverInfo.isCustom ? getServerUrl() : '');
  const [error, setError] = useState<string | null>(null);
  const [isValidating, setIsValidating] = useState(false);
=======
    const { theme } = useUnistyles();
    const styles = stylesheet;
    const serverInfo = getServerInfo();
    const [inputUrl, setInputUrl] = useState(serverInfo.isCustom ? getServerUrl() : '');
    const [error, setError] = useState<string | null>(null);
    const [isValidating, setIsValidating] = useState(false);
>>>>>>> 61aa90ed

  const validateServer = async (url: string): Promise<boolean> => {
    try {
      setIsValidating(true);
      setError(null);
            
      const response = await fetch(url, {
        method: 'GET',
        headers: {
          'Accept': 'text/plain',
        },
      });
            
      if (!response.ok) {
        setError(t('server.serverReturnedError'));
        return false;
      }
            
      const text = await response.text();
      if (!text.includes('Welcome to Happy Server!')) {
        setError(t('server.notValidHappyServer'));
        return false;
      }
            
<<<<<<< HEAD
      return true;
    } catch (err) {
      setError(t('server.failedToConnectToServer'));
      return false;
    } finally {
      setIsValidating(false);
    }
  };
=======
            return true;
        } catch {
            setError(t('server.failedToConnectToServer'));
            return false;
        } finally {
            setIsValidating(false);
        }
    };
>>>>>>> 61aa90ed

  const handleSave = async () => {
    if (!inputUrl.trim()) {
      Modal.alert(t('common.error'), t('server.enterServerUrl'));
      return;
    }

    const validation = validateServerUrl(inputUrl);
    if (!validation.valid) {
      setError(validation.error || t('errors.invalidFormat'));
      return;
    }

    // Validate the server
    const isValid = await validateServer(inputUrl);
    if (!isValid) {
      return;
    }

    const confirmed = await Modal.confirm(
      t('server.changeServer'),
      t('server.continueWithServer'),
      { confirmText: t('common.continue'), destructive: true },
    );

    if (confirmed) {
      setServerUrl(inputUrl);
    }
  };

  const handleReset = async () => {
    const confirmed = await Modal.confirm(
      t('server.resetToDefault'),
      t('server.resetServerDefault'),
      { confirmText: t('common.reset'), destructive: true },
    );

    if (confirmed) {
      setServerUrl(null);
      setInputUrl('');
    }
  };

  return (
    <>
      <Stack.Screen
        options={{
          headerShown: true,
          headerTitle: t('server.serverConfiguration'),
          headerBackTitle: t('common.back'),
        }}
      />

      <KeyboardAvoidingView 
        style={styles.keyboardAvoidingView}
        behavior={Platform.OS === 'ios' ? 'padding' : 'height'}
      >
        <ItemList style={styles.itemListContainer}>
          <ItemGroup footer={t('server.advancedFeatureFooter')}>
            <View style={styles.contentContainer}>
              <Text style={styles.labelText}>{t('server.customServerUrlLabel').toUpperCase()}</Text>
              <TextInput
                style={[
                  styles.textInput,
                  isValidating && styles.textInputValidating,
                ]}
                value={inputUrl}
                onChangeText={(text) => {
                  setInputUrl(text);
                  setError(null);
                }}
                placeholder={t('common.urlPlaceholder')}
                placeholderTextColor={theme.colors.input.placeholder}
                autoCapitalize="none"
                autoCorrect={false}
                keyboardType="url"
                editable={!isValidating}
              />
              {error && (
                <Text style={styles.errorText}>
                  {error}
                </Text>
              )}
              {isValidating && (
                <Text style={styles.validatingText}>
                  {t('server.validatingServer')}
                </Text>
              )}
              <View style={styles.buttonRow}>
                <View style={styles.buttonWrapper}>
                  <RoundButton
                    title={t('server.resetToDefault')}
                    size="normal"
                    display="inverted"
                    onPress={handleReset}
                  />
                </View>
                <View style={styles.buttonWrapper}>
                  <RoundButton
                    title={isValidating ? t('server.validating') : t('common.save')}
                    size="normal"
                    action={handleSave}
                    disabled={isValidating}
                  />
                </View>
              </View>
              {serverInfo.isCustom && (
                <Text style={styles.statusText}>
                  {t('server.currentlyUsingCustomServer')}
                </Text>
              )}
            </View>
          </ItemGroup>

        </ItemList>
      </KeyboardAvoidingView>
    </>
  );
}<|MERGE_RESOLUTION|>--- conflicted
+++ resolved
@@ -15,119 +15,99 @@
 
 
 const stylesheet = StyleSheet.create((theme) => ({
-  keyboardAvoidingView: {
-    flex: 1,
-  },
-  itemListContainer: {
-    flex: 1,
-  },
-  contentContainer: {
-    backgroundColor: theme.colors.surface,
-    paddingHorizontal: 16,
-    paddingVertical: 12,
-    width: '100%',
-    maxWidth: layout.maxWidth,
-    alignSelf: 'center',
-  },
-  labelText: {
-    ...Typography.default('semiBold'),
-    fontSize: 12,
-    color: theme.colors.textSecondary,
-    textTransform: 'uppercase',
-    letterSpacing: 0.5,
-    marginBottom: 8,
-  },
-  textInput: {
-    backgroundColor: theme.colors.input.background,
-    padding: 12,
-    borderRadius: 8,
-    marginBottom: 8,
-    ...Typography.mono(),
-    fontSize: 14,
-    color: theme.colors.input.text,
-  },
-  textInputValidating: {
-    opacity: 0.6,
-  },
-  errorText: {
-    ...Typography.default(),
-    fontSize: 12,
-    color: theme.colors.textDestructive,
-    marginBottom: 12,
-  },
-  validatingText: {
-    ...Typography.default(),
-    fontSize: 12,
-    color: theme.colors.status.connecting,
-    marginBottom: 12,
-  },
-  buttonRow: {
-    flexDirection: 'row',
-    gap: 12,
-    marginBottom: 12,
-  },
-  buttonWrapper: {
-    flex: 1,
-  },
-  statusText: {
-    ...Typography.default(),
-    fontSize: 12,
-    color: theme.colors.textSecondary,
-    textAlign: 'center',
-  },
+    keyboardAvoidingView: {
+        flex: 1,
+    },
+    itemListContainer: {
+        flex: 1,
+    },
+    contentContainer: {
+        backgroundColor: theme.colors.surface,
+        paddingHorizontal: 16,
+        paddingVertical: 12,
+        width: '100%',
+        maxWidth: layout.maxWidth,
+        alignSelf: 'center',
+    },
+    labelText: {
+        ...Typography.default('semiBold'),
+        fontSize: 12,
+        color: theme.colors.textSecondary,
+        textTransform: 'uppercase',
+        letterSpacing: 0.5,
+        marginBottom: 8,
+    },
+    textInput: {
+        backgroundColor: theme.colors.input.background,
+        padding: 12,
+        borderRadius: 8,
+        marginBottom: 8,
+        ...Typography.mono(),
+        fontSize: 14,
+        color: theme.colors.input.text,
+    },
+    textInputValidating: {
+        opacity: 0.6,
+    },
+    errorText: {
+        ...Typography.default(),
+        fontSize: 12,
+        color: theme.colors.textDestructive,
+        marginBottom: 12,
+    },
+    validatingText: {
+        ...Typography.default(),
+        fontSize: 12,
+        color: theme.colors.status.connecting,
+        marginBottom: 12,
+    },
+    buttonRow: {
+        flexDirection: 'row',
+        gap: 12,
+        marginBottom: 12,
+    },
+    buttonWrapper: {
+        flex: 1,
+    },
+    statusText: {
+        ...Typography.default(),
+        fontSize: 12,
+        color: theme.colors.textSecondary,
+        textAlign: 'center',
+    },
 }));
 
 export default function ServerConfigScreen() {
-<<<<<<< HEAD
-  const { theme } = useUnistyles();
-  const styles = stylesheet;
-  const router = useRouter();
-  const serverInfo = getServerInfo();
-  const [inputUrl, setInputUrl] = useState(serverInfo.isCustom ? getServerUrl() : '');
-  const [error, setError] = useState<string | null>(null);
-  const [isValidating, setIsValidating] = useState(false);
-=======
     const { theme } = useUnistyles();
     const styles = stylesheet;
     const serverInfo = getServerInfo();
     const [inputUrl, setInputUrl] = useState(serverInfo.isCustom ? getServerUrl() : '');
     const [error, setError] = useState<string | null>(null);
     const [isValidating, setIsValidating] = useState(false);
->>>>>>> 61aa90ed
-
-  const validateServer = async (url: string): Promise<boolean> => {
-    try {
-      setIsValidating(true);
-      setError(null);
-            
-      const response = await fetch(url, {
-        method: 'GET',
-        headers: {
-          'Accept': 'text/plain',
-        },
-      });
-            
-      if (!response.ok) {
-        setError(t('server.serverReturnedError'));
-        return false;
-      }
-            
-      const text = await response.text();
-      if (!text.includes('Welcome to Happy Server!')) {
-        setError(t('server.notValidHappyServer'));
-        return false;
-      }
-            
-<<<<<<< HEAD
-      return true;
-    } catch (err) {
-      setError(t('server.failedToConnectToServer'));
-      return false;
-    } finally {
-      setIsValidating(false);
-    }
-  };
-=======
+
+    const validateServer = async (url: string): Promise<boolean> => {
+        try {
+            setIsValidating(true);
+            setError(null);
+            
+            const response = await fetch(url, {
+                method: 'GET',
+                headers: {
+                    'Accept': 'text/plain'
+                }
+            });
+            
+            if (!response.ok) {
+                setError(t('server.serverReturnedError'));
+                return false;
+            }
+            
+            const text = await response.text();
+            if (!text.includes('Welcome to Happy Server!')) {
+                setError(t('server.notValidHappyServer'));
+                return false;
+            }
+            
             return true;
         } catch {
             setError(t('server.failedToConnectToServer'));
@@ -136,123 +116,122 @@
             setIsValidating(false);
         }
     };
->>>>>>> 61aa90ed
-
-  const handleSave = async () => {
-    if (!inputUrl.trim()) {
-      Modal.alert(t('common.error'), t('server.enterServerUrl'));
-      return;
-    }
-
-    const validation = validateServerUrl(inputUrl);
-    if (!validation.valid) {
-      setError(validation.error || t('errors.invalidFormat'));
-      return;
-    }
-
-    // Validate the server
-    const isValid = await validateServer(inputUrl);
-    if (!isValid) {
-      return;
-    }
-
-    const confirmed = await Modal.confirm(
-      t('server.changeServer'),
-      t('server.continueWithServer'),
-      { confirmText: t('common.continue'), destructive: true },
+
+    const handleSave = async () => {
+        if (!inputUrl.trim()) {
+            Modal.alert(t('common.error'), t('server.enterServerUrl'));
+            return;
+        }
+
+        const validation = validateServerUrl(inputUrl);
+        if (!validation.valid) {
+            setError(validation.error || t('errors.invalidFormat'));
+            return;
+        }
+
+        // Validate the server
+        const isValid = await validateServer(inputUrl);
+        if (!isValid) {
+            return;
+        }
+
+        const confirmed = await Modal.confirm(
+            t('server.changeServer'),
+            t('server.continueWithServer'),
+            { confirmText: t('common.continue'), destructive: true }
+        );
+
+        if (confirmed) {
+            setServerUrl(inputUrl);
+        }
+    };
+
+    const handleReset = async () => {
+        const confirmed = await Modal.confirm(
+            t('server.resetToDefault'),
+            t('server.resetServerDefault'),
+            { confirmText: t('common.reset'), destructive: true }
+        );
+
+        if (confirmed) {
+            setServerUrl(null);
+            setInputUrl('');
+        }
+    };
+
+    return (
+        <>
+            <Stack.Screen
+                options={{
+                    headerShown: true,
+                    headerTitle: t('server.serverConfiguration'),
+                    headerBackTitle: t('common.back'),
+                }}
+            />
+
+            <KeyboardAvoidingView 
+                style={styles.keyboardAvoidingView}
+                behavior={Platform.OS === 'ios' ? 'padding' : 'height'}
+            >
+                <ItemList style={styles.itemListContainer}>
+                    <ItemGroup footer={t('server.advancedFeatureFooter')}>
+                        <View style={styles.contentContainer}>
+                            <Text style={styles.labelText}>{t('server.customServerUrlLabel').toUpperCase()}</Text>
+                            <TextInput
+                                style={[
+                                    styles.textInput,
+                                    isValidating && styles.textInputValidating
+                                ]}
+                                value={inputUrl}
+                                onChangeText={(text) => {
+                                    setInputUrl(text);
+                                    setError(null);
+                                }}
+                                placeholder={t('common.urlPlaceholder')}
+                                placeholderTextColor={theme.colors.input.placeholder}
+                                autoCapitalize="none"
+                                autoCorrect={false}
+                                keyboardType="url"
+                                editable={!isValidating}
+                            />
+                            {error && (
+                                <Text style={styles.errorText}>
+                                    {error}
+                                </Text>
+                            )}
+                            {isValidating && (
+                                <Text style={styles.validatingText}>
+                                    {t('server.validatingServer')}
+                                </Text>
+                            )}
+                            <View style={styles.buttonRow}>
+                                <View style={styles.buttonWrapper}>
+                                    <RoundButton
+                                        title={t('server.resetToDefault')}
+                                        size="normal"
+                                        display="inverted"
+                                        onPress={handleReset}
+                                    />
+                                </View>
+                                <View style={styles.buttonWrapper}>
+                                    <RoundButton
+                                        title={isValidating ? t('server.validating') : t('common.save')}
+                                        size="normal"
+                                        action={handleSave}
+                                        disabled={isValidating}
+                                    />
+                                </View>
+                            </View>
+                            {serverInfo.isCustom && (
+                                <Text style={styles.statusText}>
+                                    {t('server.currentlyUsingCustomServer')}
+                                </Text>
+                            )}
+                        </View>
+                    </ItemGroup>
+
+                    </ItemList>
+            </KeyboardAvoidingView>
+        </>
     );
-
-    if (confirmed) {
-      setServerUrl(inputUrl);
-    }
-  };
-
-  const handleReset = async () => {
-    const confirmed = await Modal.confirm(
-      t('server.resetToDefault'),
-      t('server.resetServerDefault'),
-      { confirmText: t('common.reset'), destructive: true },
-    );
-
-    if (confirmed) {
-      setServerUrl(null);
-      setInputUrl('');
-    }
-  };
-
-  return (
-    <>
-      <Stack.Screen
-        options={{
-          headerShown: true,
-          headerTitle: t('server.serverConfiguration'),
-          headerBackTitle: t('common.back'),
-        }}
-      />
-
-      <KeyboardAvoidingView 
-        style={styles.keyboardAvoidingView}
-        behavior={Platform.OS === 'ios' ? 'padding' : 'height'}
-      >
-        <ItemList style={styles.itemListContainer}>
-          <ItemGroup footer={t('server.advancedFeatureFooter')}>
-            <View style={styles.contentContainer}>
-              <Text style={styles.labelText}>{t('server.customServerUrlLabel').toUpperCase()}</Text>
-              <TextInput
-                style={[
-                  styles.textInput,
-                  isValidating && styles.textInputValidating,
-                ]}
-                value={inputUrl}
-                onChangeText={(text) => {
-                  setInputUrl(text);
-                  setError(null);
-                }}
-                placeholder={t('common.urlPlaceholder')}
-                placeholderTextColor={theme.colors.input.placeholder}
-                autoCapitalize="none"
-                autoCorrect={false}
-                keyboardType="url"
-                editable={!isValidating}
-              />
-              {error && (
-                <Text style={styles.errorText}>
-                  {error}
-                </Text>
-              )}
-              {isValidating && (
-                <Text style={styles.validatingText}>
-                  {t('server.validatingServer')}
-                </Text>
-              )}
-              <View style={styles.buttonRow}>
-                <View style={styles.buttonWrapper}>
-                  <RoundButton
-                    title={t('server.resetToDefault')}
-                    size="normal"
-                    display="inverted"
-                    onPress={handleReset}
-                  />
-                </View>
-                <View style={styles.buttonWrapper}>
-                  <RoundButton
-                    title={isValidating ? t('server.validating') : t('common.save')}
-                    size="normal"
-                    action={handleSave}
-                    disabled={isValidating}
-                  />
-                </View>
-              </View>
-              {serverInfo.isCustom && (
-                <Text style={styles.statusText}>
-                  {t('server.currentlyUsingCustomServer')}
-                </Text>
-              )}
-            </View>
-          </ItemGroup>
-
-        </ItemList>
-      </KeyboardAvoidingView>
-    </>
-  );
 }