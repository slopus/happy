--- conflicted
+++ resolved
@@ -22,137 +22,138 @@
 let onMachineSelected: (machineId: string) => void = () => { };
 let onPathSelected: (path: string) => void = () => { };
 export const callbacks = {
-  onMachineSelected: (machineId: string) => {
-    onMachineSelected(machineId);
-  },
-  onPathSelected: (path: string) => {
-    onPathSelected(path);
-  },
-};
+    onMachineSelected: (machineId: string) => {
+        onMachineSelected(machineId);
+    },
+    onPathSelected: (path: string) => {
+        onPathSelected(path);
+    }
+}
 
 // Helper function to get the most recent path for a machine from settings or sessions
 const getRecentPathForMachine = (machineId: string | null, recentPaths: Array<{ machineId: string; path: string }>): string => {
-  if (!machineId) return '/home/';
-
-  // First check recent paths from settings
-  const recentPath = recentPaths.find(rp => rp.machineId === machineId);
-  if (recentPath) {
-    return recentPath.path;
-  }
-
-  // Fallback to session history
-  const machine = storage.getState().machines[machineId];
-  const defaultPath = machine?.metadata?.homeDir || '/home/';
-
-  const sessions = Object.values(storage.getState().sessions);
-  const pathsWithTimestamps: Array<{ path: string; timestamp: number }> = [];
-  const pathSet = new Set<string>();
-
-  sessions.forEach(session => {
-    if (session.metadata?.machineId === machineId && session.metadata?.path) {
-      const path = session.metadata.path;
-      if (!pathSet.has(path)) {
-        pathSet.add(path);
-        pathsWithTimestamps.push({
-          path,
-          timestamp: session.updatedAt || session.createdAt,
-        });
-      }
+    if (!machineId) return '/home/';
+
+    // First check recent paths from settings
+    const recentPath = recentPaths.find(rp => rp.machineId === machineId);
+    if (recentPath) {
+        return recentPath.path;
     }
-  });
-
-  // Sort by most recent first
-  pathsWithTimestamps.sort((a, b) => b.timestamp - a.timestamp);
-
-  return pathsWithTimestamps[0]?.path || defaultPath;
+
+    // Fallback to session history
+    const machine = storage.getState().machines[machineId];
+    const defaultPath = machine?.metadata?.homeDir || '/home/';
+
+    const sessions = Object.values(storage.getState().sessions);
+    const pathsWithTimestamps: Array<{ path: string; timestamp: number }> = [];
+    const pathSet = new Set<string>();
+
+    sessions.forEach(session => {
+        if (session.metadata?.machineId === machineId && session.metadata?.path) {
+            const path = session.metadata.path;
+            if (!pathSet.has(path)) {
+                pathSet.add(path);
+                pathsWithTimestamps.push({
+                    path,
+                    timestamp: session.updatedAt || session.createdAt
+                });
+            }
+        }
+    });
+
+    // Sort by most recent first
+    pathsWithTimestamps.sort((a, b) => b.timestamp - a.timestamp);
+
+    return pathsWithTimestamps[0]?.path || defaultPath;
 };
 
 // Helper function to update recent machine paths
 const updateRecentMachinePaths = (
-  currentPaths: Array<{ machineId: string; path: string }>,
-  machineId: string,
-  path: string,
+    currentPaths: Array<{ machineId: string; path: string }>,
+    machineId: string,
+    path: string
 ): Array<{ machineId: string; path: string }> => {
-  // Remove any existing entry for this machine
-  const filtered = currentPaths.filter(rp => rp.machineId !== machineId);
-  // Add new entry at the beginning
-  const updated = [{ machineId, path }, ...filtered];
-  // Keep only the last 10 entries
-  return updated.slice(0, 10);
+    // Remove any existing entry for this machine
+    const filtered = currentPaths.filter(rp => rp.machineId !== machineId);
+    // Add new entry at the beginning
+    const updated = [{ machineId, path }, ...filtered];
+    // Keep only the last 10 entries
+    return updated.slice(0, 10);
 };
 
 export default function NewSessionScreen() {
-  const { theme } = useUnistyles();
-  const router = useRouter();
-
-  const [input, setInput] = React.useState('');
-  const [isSending, setIsSending] = React.useState(false);
-  const ref = React.useRef<MultiTextInputHandle>(null);
-  const headerHeight = useHeaderHeight();
-  const safeArea = useSafeAreaInsets();
-  const screenWidth = useWindowDimensions().width;
-
-  // Load recent machine paths and last used agent from settings
-  const recentMachinePaths = useSetting('recentMachinePaths');
-  const lastUsedAgent = useSetting('lastUsedAgent');
-
-  //
-  // Machines state
-  //
-
-  const machines = useAllMachines();
-  const [selectedMachineId, setSelectedMachineId] = React.useState<string | null>(() => {
-    if (machines.length > 0) {
-      // Check if we have a recently used machine that's currently available
-      if (recentMachinePaths.length > 0) {
-        // Find the first machine from recent paths that's currently available
-        for (const recent of recentMachinePaths) {
-          if (machines.find(m => m.id === recent.machineId)) {
-            return recent.machineId;
-          }
-        }
-      }
-      // Fallback to first machine if no recent machine is available
-      return machines[0].id;
-    }
-    return null;
-  });
-  React.useEffect(() => {
-    if (machines.length > 0) {
-      if (!selectedMachineId) {
-        // No machine selected yet, prefer the most recently used machine
-        let machineToSelect = machines[0].id; // Default to first machine
-
-        // Check if we have a recently used machine that's currently available
-        if (recentMachinePaths.length > 0) {
-          for (const recent of recentMachinePaths) {
-            if (machines.find(m => m.id === recent.machineId)) {
-              machineToSelect = recent.machineId;
-              break; // Use the first (most recent) match
-            }
-          }
-        }
-<<<<<<< HEAD
-
-        setSelectedMachineId(machineToSelect);
-        // Also set the best path for the selected machine
-        const bestPath = getRecentPathForMachine(machineToSelect, recentMachinePaths);
-        setSelectedPath(bestPath);
-      } else {
-        // Machine is already selected, but check if we need to update path
-        // This handles the case where machines load after initial render
-        const currentMachine = machines.find(m => m.id === selectedMachineId);
-        if (currentMachine) {
-          // Update path based on recent paths (only if path hasn't been manually changed)
-          const bestPath = getRecentPathForMachine(selectedMachineId, recentMachinePaths);
-          setSelectedPath(prevPath => {
-            // Only update if current path is the default /home/
-            if (prevPath === '/home/' && bestPath !== '/home/') {
-              return bestPath;
-            }
-            return prevPath;
-          });
-=======
+    const { theme } = useUnistyles();
+    const router = useRouter();
+
+    const [input, setInput] = React.useState('');
+    const [isSending, setIsSending] = React.useState(false);
+    const ref = React.useRef<MultiTextInputHandle>(null);
+    const headerHeight = useHeaderHeight();
+    const safeArea = useSafeAreaInsets();
+    const screenWidth = useWindowDimensions().width;
+
+    // Load recent machine paths and last used agent from settings
+    const recentMachinePaths = useSetting('recentMachinePaths');
+    const lastUsedAgent = useSetting('lastUsedAgent');
+
+    //
+    // Machines state
+    //
+
+    const machines = useAllMachines();
+    const [selectedMachineId, setSelectedMachineId] = React.useState<string | null>(() => {
+        if (machines.length > 0) {
+            // Check if we have a recently used machine that's currently available
+            if (recentMachinePaths.length > 0) {
+                // Find the first machine from recent paths that's currently available
+                for (const recent of recentMachinePaths) {
+                    if (machines.find(m => m.id === recent.machineId)) {
+                        return recent.machineId;
+                    }
+                }
+            }
+            // Fallback to first machine if no recent machine is available
+            return machines[0].id;
+        }
+        return null;
+    });
+    React.useEffect(() => {
+        if (machines.length > 0) {
+            if (!selectedMachineId) {
+                // No machine selected yet, prefer the most recently used machine
+                let machineToSelect = machines[0].id; // Default to first machine
+
+                // Check if we have a recently used machine that's currently available
+                if (recentMachinePaths.length > 0) {
+                    for (const recent of recentMachinePaths) {
+                        if (machines.find(m => m.id === recent.machineId)) {
+                            machineToSelect = recent.machineId;
+                            break; // Use the first (most recent) match
+                        }
+                    }
+                }
+
+                setSelectedMachineId(machineToSelect);
+                // Also set the best path for the selected machine
+                const bestPath = getRecentPathForMachine(machineToSelect, recentMachinePaths);
+                setSelectedPath(bestPath);
+            } else {
+                // Machine is already selected, but check if we need to update path
+                // This handles the case where machines load after initial render
+                const currentMachine = machines.find(m => m.id === selectedMachineId);
+                if (currentMachine) {
+                    // Update path based on recent paths (only if path hasn't been manually changed)
+                    const bestPath = getRecentPathForMachine(selectedMachineId, recentMachinePaths);
+                    setSelectedPath(prevPath => {
+                        // Only update if current path is the default /home/
+                        if (prevPath === '/home/' && bestPath !== '/home/') {
+                            return bestPath;
+                        }
+                        return prevPath;
+                    });
+                }
+            }
+        }
     }, [machines, selectedMachineId, recentMachinePaths]);
 
     React.useEffect(() => {
@@ -193,224 +194,180 @@
         // Initialize with last used agent if valid, otherwise default to 'claude'
         if (lastUsedAgent === 'claude' || lastUsedAgent === 'codex') {
             return lastUsedAgent;
->>>>>>> 61aa90ed
-        }
-      }
-    }
-  }, [machines, selectedMachineId, recentMachinePaths]);
-
-  React.useEffect(() => {
-    const handler = (machineId: string) => {
-      const machine = storage.getState().machines[machineId];
-      if (machine) {
-        setSelectedMachineId(machineId);
-        // Also update the path when machine changes
-        const bestPath = getRecentPathForMachine(machineId, recentMachinePaths);
-        setSelectedPath(bestPath);
-      }
-    };
-    onMachineSelected = handler;
-    return () => {
-      onMachineSelected = () => { };
-    };
-  }, [recentMachinePaths]);
-
-  React.useEffect(() => {
-    const handler = (path: string) => {
-      setSelectedPath(path);
-    };
-    onPathSelected = handler;
-    return () => {
-      onPathSelected = () => { };
-    };
-  }, []);
-
-  const handleMachineClick = React.useCallback(() => {
-    router.push('/new/pick/machine');
-  }, []);
-
-  //
-  // Agent selection
-  //
-
-  const [agentType, setAgentType] = React.useState<'claude' | 'codex'>(() => {
-    // Initialize with last used agent if valid, otherwise default to 'claude'
-    if (lastUsedAgent === 'claude' || lastUsedAgent === 'codex') {
-      return lastUsedAgent;
-    }
-    return 'claude';
-  });
-
-  const handleAgentClick = React.useCallback(() => {
-    setAgentType(prev => {
-      const newAgent = prev === 'claude' ? 'codex' : 'claude';
-      // Save the new selection immediately
-      sync.applySettings({ lastUsedAgent: newAgent });
-      return newAgent;
+        }
+        return 'claude';
     });
-  }, []);
-
-  //
-  // Path selection
-  //
-
-  const [selectedPath, setSelectedPath] = React.useState<string>(() => {
-    // Initialize with the path from the selected machine (which should be the most recent if available)
-    return getRecentPathForMachine(selectedMachineId, recentMachinePaths);
-  });
-  const handlePathClick = React.useCallback(() => {
-    if (selectedMachineId) {
-      router.push(`/new/pick/path?machineId=${selectedMachineId}`);
-    }
-  }, [selectedMachineId, router]);
-
-  // Get selected machine name
-  const selectedMachine = React.useMemo(() => {
-    if (!selectedMachineId) return null;
-    return machines.find(m => m.id === selectedMachineId);
-  }, [selectedMachineId, machines]);
-
-  // Autofocus
-  React.useLayoutEffect(() => {
-    if (Platform.OS === 'ios') {
-      setTimeout(() => {
-        ref.current?.focus();
-      }, 800);
-    } else {
-      ref.current?.focus();
-    }
-  }, []);
-
-  // Create
-  const doCreate = React.useCallback(async () => {
-    if (!selectedMachineId) {
-      Modal.alert(t('common.error'), t('newSession.noMachineSelected'));
-      return;
-    }
-    if (!selectedPath) {
-      Modal.alert(t('common.error'), t('newSession.noPathSelected'));
-      return;
-    }
-
-    // Save the machine-path combination to settings before sending
-    const updatedPaths = updateRecentMachinePaths(recentMachinePaths, selectedMachineId, selectedPath);
-    sync.applySettings({ recentMachinePaths: updatedPaths });
-
-    setIsSending(true);
-    try {
-      const result = await machineSpawnNewSession({
-        machineId: selectedMachineId,
-        directory: selectedPath,
-        // For now we assume you already have a path to start in
-        approvedNewDirectoryCreation: true,
-        agent: agentType,
-      });
-
-      // Use sessionId to check for success for backwards compatibility
-      if ('sessionId' in result && result.sessionId) {
-        // Load sessions
-        await sync.refreshSessions();
-        // Send message
-        await sync.sendMessage(result.sessionId, input);
-        // Navigate to session
-        router.replace(`/session/${result.sessionId}`, {
-          dangerouslySingular() {
-            return 'session';
-          },
+
+    const handleAgentClick = React.useCallback(() => {
+        setAgentType(prev => {
+            const newAgent = prev === 'claude' ? 'codex' : 'claude';
+            // Save the new selection immediately
+            sync.applySettings({ lastUsedAgent: newAgent });
+            return newAgent;
         });
-      } else {
-        throw new Error('Session spawning failed - no session ID returned.');
-      }
-    } catch (error) {
-      console.error('Failed to start session', error);
-
-      let errorMessage = 'Failed to start session. Make sure the daemon is running on the target machine.';
-      if (error instanceof Error) {
-        if (error.message.includes('timeout')) {
-          errorMessage = 'Session startup timed out. The machine may be slow or the daemon may not be responding.';
-        } else if (error.message.includes('Socket not connected')) {
-          errorMessage = 'Not connected to server. Check your internet connection.';
-        }
-      }
-
-      Modal.alert(t('common.error'), errorMessage);
-    } finally {
-      setIsSending(false);
-    }
-  }, [agentType, selectedMachineId, selectedPath, input, recentMachinePaths]);
-
-  return (
-    <KeyboardAvoidingView
-      behavior={Platform.OS === 'ios' ? 'padding' : 'height'}
-      keyboardVerticalOffset={Platform.OS === 'ios' ? Constants.statusBarHeight + headerHeight : 0}
-      style={{
-        flex: 1,
-        justifyContent: Platform.OS === 'web' ? 'center' : 'flex-end',
-        paddingTop: Platform.OS === 'web' ? 0 : 40,
-        marginBottom: safeArea.bottom,
-      }}
-    >
-      <View style={{
-        width: '100%',
-        alignSelf: 'center',
-        paddingTop: safeArea.top,
-      }}>
-        {/* Path selector above input */}
-
-
-        {/* Agent input */}
-        <AgentInput
-          placeholder={t('session.inputPlaceholder')}
-          ref={ref}
-          value={input}
-          onChangeText={setInput}
-          onSend={doCreate}
-          isSending={isSending}
-          agentType={agentType}
-          onAgentClick={handleAgentClick}
-          machineName={selectedMachine?.metadata?.displayName || selectedMachine?.metadata?.host || null}
-          onMachineClick={handleMachineClick}
-          autocompletePrefixes={[]}
-          autocompleteSuggestions={async () => []}
-        />
-
-        <View style={[
-          { paddingHorizontal: screenWidth > 700 ? 16 : 8, flexDirection: 'row', justifyContent: 'center' },
-        ]}>
-          <View style={[
-            { maxWidth: layout.maxWidth, flex: 1 },
-          ]}>
-            <Pressable
-              onPress={handlePathClick}
-              style={(p) => ({
-                backgroundColor: theme.colors.input.background,
-                borderRadius: Platform.select({ default: 16, android: 20 }),
-                paddingHorizontal: 12,
-                paddingVertical: 10,
-                marginBottom: 8,
-                flexDirection: 'row',
-                alignItems: 'center',
-                opacity: p.pressed ? 0.7 : 1,
-              })}
-            >
-              <Ionicons
-                name="folder-outline"
-                size={14}
-                color={theme.colors.button.secondary.tint}
-              />
-              <Text style={{
-                fontSize: 13,
-                color: theme.colors.button.secondary.tint,
-                fontWeight: '600',
-                marginLeft: 6,
-                ...Typography.default('semiBold'),
-              }}>
-                {selectedPath}
-              </Text>
-            </Pressable>
-          </View>
-        </View>
-      </View>
-    </KeyboardAvoidingView>
-  );
+    }, []);
+
+    //
+    // Path selection
+    //
+
+    const [selectedPath, setSelectedPath] = React.useState<string>(() => {
+        // Initialize with the path from the selected machine (which should be the most recent if available)
+        return getRecentPathForMachine(selectedMachineId, recentMachinePaths);
+    });
+    const handlePathClick = React.useCallback(() => {
+        if (selectedMachineId) {
+            router.push(`/new/pick/path?machineId=${selectedMachineId}`);
+        }
+    }, [selectedMachineId, router]);
+
+    // Get selected machine name
+    const selectedMachine = React.useMemo(() => {
+        if (!selectedMachineId) return null;
+        return machines.find(m => m.id === selectedMachineId);
+    }, [selectedMachineId, machines]);
+
+    // Autofocus
+    React.useLayoutEffect(() => {
+        if (Platform.OS === 'ios') {
+            setTimeout(() => {
+                ref.current?.focus();
+            }, 800);
+        } else {
+            ref.current?.focus();
+        }
+    }, []);
+
+    // Create
+    const doCreate = React.useCallback(async () => {
+        if (!selectedMachineId) {
+            Modal.alert(t('common.error'), t('newSession.noMachineSelected'));
+            return;
+        }
+        if (!selectedPath) {
+            Modal.alert(t('common.error'), t('newSession.noPathSelected'));
+            return;
+        }
+
+        // Save the machine-path combination to settings before sending
+        const updatedPaths = updateRecentMachinePaths(recentMachinePaths, selectedMachineId, selectedPath);
+        sync.applySettings({ recentMachinePaths: updatedPaths });
+
+        setIsSending(true);
+        try {
+            const result = await machineSpawnNewSession({
+                machineId: selectedMachineId,
+                directory: selectedPath,
+                // For now we assume you already have a path to start in
+                approvedNewDirectoryCreation: true,
+                agent: agentType
+            });
+
+            // Use sessionId to check for success for backwards compatibility
+            if ('sessionId' in result && result.sessionId) {
+                // Load sessions
+                await sync.refreshSessions();
+                // Send message
+                await sync.sendMessage(result.sessionId, input);
+                // Navigate to session
+                router.replace(`/session/${result.sessionId}`, {
+                    dangerouslySingular() {
+                        return 'session'
+                    },
+                });
+            } else {
+                throw new Error('Session spawning failed - no session ID returned.');
+            }
+        } catch (error) {
+            console.error('Failed to start session', error);
+
+            let errorMessage = 'Failed to start session. Make sure the daemon is running on the target machine.';
+            if (error instanceof Error) {
+                if (error.message.includes('timeout')) {
+                    errorMessage = 'Session startup timed out. The machine may be slow or the daemon may not be responding.';
+                } else if (error.message.includes('Socket not connected')) {
+                    errorMessage = 'Not connected to server. Check your internet connection.';
+                }
+            }
+
+            Modal.alert(t('common.error'), errorMessage);
+        } finally {
+            setIsSending(false);
+        }
+    }, [agentType, selectedMachineId, selectedPath, input, recentMachinePaths]);
+
+    return (
+        <KeyboardAvoidingView
+            behavior={Platform.OS === 'ios' ? 'padding' : 'height'}
+            keyboardVerticalOffset={Platform.OS === 'ios' ? Constants.statusBarHeight + headerHeight : 0}
+            style={{
+                flex: 1,
+                justifyContent: Platform.OS === 'web' ? 'center' : 'flex-end',
+                paddingTop: Platform.OS === 'web' ? 0 : 40,
+                marginBottom: safeArea.bottom,
+            }}
+        >
+            <View style={{
+                width: '100%',
+                alignSelf: 'center',
+                paddingTop: safeArea.top,
+            }}>
+                {/* Path selector above input */}
+
+
+                {/* Agent input */}
+                <AgentInput
+                    placeholder={t('session.inputPlaceholder')}
+                    ref={ref}
+                    value={input}
+                    onChangeText={setInput}
+                    onSend={doCreate}
+                    isSending={isSending}
+                    agentType={agentType}
+                    onAgentClick={handleAgentClick}
+                    machineName={selectedMachine?.metadata?.displayName || selectedMachine?.metadata?.host || null}
+                    onMachineClick={handleMachineClick}
+                    autocompletePrefixes={[]}
+                    autocompleteSuggestions={async () => []}
+                />
+
+                <View style={[
+                    { paddingHorizontal: screenWidth > 700 ? 16 : 8, flexDirection: 'row', justifyContent: 'center' }
+                ]}>
+                    <View style={[
+                        { maxWidth: layout.maxWidth, flex: 1 }
+                    ]}>
+                        <Pressable
+                            onPress={handlePathClick}
+                            style={(p) => ({
+                                backgroundColor: theme.colors.input.background,
+                                borderRadius: Platform.select({ default: 16, android: 20 }),
+                                paddingHorizontal: 12,
+                                paddingVertical: 10,
+                                marginBottom: 8,
+                                flexDirection: 'row',
+                                alignItems: 'center',
+                                opacity: p.pressed ? 0.7 : 1,
+                            })}
+                        >
+                            <Ionicons
+                                name="folder-outline"
+                                size={14}
+                                color={theme.colors.button.secondary.tint}
+                            />
+                            <Text style={{
+                                fontSize: 13,
+                                color: theme.colors.button.secondary.tint,
+                                fontWeight: '600',
+                                marginLeft: 6,
+                                ...Typography.default('semiBold'),
+                            }}>
+                                {selectedPath}
+                            </Text>
+                        </Pressable>
+                    </View>
+                </View>
+            </View>
+        </KeyboardAvoidingView>
+    )
 }