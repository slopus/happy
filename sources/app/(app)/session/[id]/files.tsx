--- conflicted
+++ resolved
@@ -17,22 +17,6 @@
 import { t } from '@/text';
 
 export default function FilesScreen() {
-<<<<<<< HEAD
-  const route = useRoute();
-  const router = useRouter();
-  const sessionId = (route.params! as any).id as string;
-    
-  const [gitStatusFiles, setGitStatusFiles] = React.useState<GitStatusFiles | null>(null);
-  const [isLoading, setIsLoading] = React.useState(true);
-  const [searchQuery, setSearchQuery] = React.useState('');
-  const [searchResults, setSearchResults] = React.useState<FileItem[]>([]);
-  const [isSearching, setIsSearching] = React.useState(false);
-  // Use project git status first, fallback to session git status for backward compatibility
-  const projectGitStatus = useSessionProjectGitStatus(sessionId);
-  const sessionGitStatus = useSessionGitStatus(sessionId);
-  const gitStatus = projectGitStatus || sessionGitStatus;
-  const { theme } = useUnistyles();
-=======
     const { theme } = useUnistyles();
     const route = useRoute();
     const router = useRouter();
@@ -44,401 +28,391 @@
     const [searchResults, setSearchResults] = React.useState<FileItem[]>([]);
     const [isSearching, setIsSearching] = React.useState(false);
     // Use project git status first, fallback to session git status for backward compatibility
->>>>>>> 61aa90ed
     
-  // Load git status files
-  const loadGitStatusFiles = React.useCallback(async () => {
-    try {
-      setIsLoading(true);
-      const result = await getGitStatusFiles(sessionId);
-      setGitStatusFiles(result);
-    } catch (error) {
-      console.error('Failed to load git status files:', error);
-      setGitStatusFiles(null);
-    } finally {
-      setIsLoading(false);
-    }
-  }, [sessionId]);
-
-  // Load on mount
-  React.useEffect(() => {
-    loadGitStatusFiles();
-  }, [loadGitStatusFiles]);
-
-  // Refresh when screen is focused
-  useFocusEffect(
-    React.useCallback(() => {
-      loadGitStatusFiles();
-    }, [loadGitStatusFiles]),
-  );
-
-  // Handle search and file loading
-  React.useEffect(() => {
-    const loadFiles = async () => {
-      if (!sessionId) return;
+    // Load git status files
+    const loadGitStatusFiles = React.useCallback(async () => {
+        try {
+            setIsLoading(true);
+            const result = await getGitStatusFiles(sessionId);
+            setGitStatusFiles(result);
+        } catch (error) {
+            console.error('Failed to load git status files:', error);
+            setGitStatusFiles(null);
+        } finally {
+            setIsLoading(false);
+        }
+    }, [sessionId]);
+
+    // Load on mount
+    React.useEffect(() => {
+        loadGitStatusFiles();
+    }, [loadGitStatusFiles]);
+
+    // Refresh when screen is focused
+    useFocusEffect(
+        React.useCallback(() => {
+            loadGitStatusFiles();
+        }, [loadGitStatusFiles])
+    );
+
+    // Handle search and file loading
+    React.useEffect(() => {
+        const loadFiles = async () => {
+            if (!sessionId) return;
             
-      try {
-        setIsSearching(true);
-        const results = await searchFiles(sessionId, searchQuery, { limit: 100 });
-        setSearchResults(results);
-      } catch (error) {
-        console.error('Failed to search files:', error);
-        setSearchResults([]);
-      } finally {
-        setIsSearching(false);
-      }
-    };
-
-    // Load files when searching or when repo is clean
-    const shouldShowAllFiles = searchQuery || 
+            try {
+                setIsSearching(true);
+                const results = await searchFiles(sessionId, searchQuery, { limit: 100 });
+                setSearchResults(results);
+            } catch (error) {
+                console.error('Failed to search files:', error);
+                setSearchResults([]);
+            } finally {
+                setIsSearching(false);
+            }
+        };
+
+        // Load files when searching or when repo is clean
+        const shouldShowAllFiles = searchQuery || 
             (gitStatusFiles?.totalStaged === 0 && gitStatusFiles?.totalUnstaged === 0);
         
-    if (shouldShowAllFiles && !isLoading) {
-      loadFiles();
-    } else if (!searchQuery) {
-      setSearchResults([]);
-      setIsSearching(false);
-    }
-  }, [searchQuery, gitStatusFiles, sessionId, isLoading]);
-
-  const handleFilePress = React.useCallback((file: GitFileStatus | FileItem) => {
-    // Navigate to file viewer with the file path (base64 encoded for special characters)
-    const encodedPath = btoa(file.fullPath);
-    router.push(`/session/${sessionId}/file?path=${encodedPath}`);
-  }, [router, sessionId]);
-
-  const renderFileIcon = (file: GitFileStatus) => {
-    return <FileIcon fileName={file.fileName} size={32} />;
-  };
-
-  const renderStatusIcon = (file: GitFileStatus) => {
-    let statusColor: string;
-    let statusIcon: string;
-
-    switch (file.status) {
-      case 'modified':
-        statusColor = '#FF9500';
-        statusIcon = 'diff-modified';
-        break;
-      case 'added':
-        statusColor = '#34C759';
-        statusIcon = 'diff-added';
-        break;
-      case 'deleted':
-        statusColor = '#FF3B30';
-        statusIcon = 'diff-removed';
-        break;
-      case 'renamed':
-        statusColor = '#007AFF';
-        statusIcon = 'arrow-right';
-        break;
-      case 'untracked':
-        statusColor = theme.dark ? '#b0b0b0' : '#8E8E93';
-        statusIcon = 'file';
-        break;
-      default:
-        return null;
-    }
-
-    return <Octicons name={statusIcon as any} size={16} color={statusColor} />;
-  };
-
-  const renderLineChanges = (file: GitFileStatus) => {
-    const parts = [];
-    if (file.linesAdded > 0) {
-      parts.push(`+${file.linesAdded}`);
-    }
-    if (file.linesRemoved > 0) {
-      parts.push(`-${file.linesRemoved}`);
-    }
-    return parts.length > 0 ? parts.join(' ') : '';
-  };
-
-  const renderFileSubtitle = (file: GitFileStatus) => {
-    const lineChanges = renderLineChanges(file);
-    const pathPart = file.filePath || t('files.projectRoot');
-    return lineChanges ? `${pathPart} • ${lineChanges}` : pathPart;
-  };
-
-  const renderFileIconForSearch = (file: FileItem) => {
-    if (file.fileType === 'folder') {
-      return <Octicons name="file-directory" size={29} color="#007AFF" />;
-    }
+        if (shouldShowAllFiles && !isLoading) {
+            loadFiles();
+        } else if (!searchQuery) {
+            setSearchResults([]);
+            setIsSearching(false);
+        }
+    }, [searchQuery, gitStatusFiles, sessionId, isLoading]);
+
+    const handleFilePress = React.useCallback((file: GitFileStatus | FileItem) => {
+        // Navigate to file viewer with the file path (base64 encoded for special characters)
+        const encodedPath = btoa(file.fullPath);
+        router.push(`/session/${sessionId}/file?path=${encodedPath}`);
+    }, [router, sessionId]);
+
+    const renderFileIcon = (file: GitFileStatus) => {
+        return <FileIcon fileName={file.fileName} size={32} />;
+    };
+
+    const renderStatusIcon = (file: GitFileStatus) => {
+        let statusColor: string;
+        let statusIcon: string;
+
+        switch (file.status) {
+            case 'modified':
+                statusColor = "#FF9500";
+                statusIcon = "diff-modified";
+                break;
+            case 'added':
+                statusColor = "#34C759";
+                statusIcon = "diff-added";
+                break;
+            case 'deleted':
+                statusColor = "#FF3B30";
+                statusIcon = "diff-removed";
+                break;
+            case 'renamed':
+                statusColor = "#007AFF";
+                statusIcon = "arrow-right";
+                break;
+            case 'untracked':
+                statusColor = theme.dark ? "#b0b0b0" : "#8E8E93";
+                statusIcon = "file";
+                break;
+            default:
+                return null;
+        }
+
+        return <Octicons name={statusIcon as any} size={16} color={statusColor} />;
+    };
+
+    const renderLineChanges = (file: GitFileStatus) => {
+        const parts = [];
+        if (file.linesAdded > 0) {
+            parts.push(`+${file.linesAdded}`);
+        }
+        if (file.linesRemoved > 0) {
+            parts.push(`-${file.linesRemoved}`);
+        }
+        return parts.length > 0 ? parts.join(' ') : '';
+    };
+
+    const renderFileSubtitle = (file: GitFileStatus) => {
+        const lineChanges = renderLineChanges(file);
+        const pathPart = file.filePath || t('files.projectRoot');
+        return lineChanges ? `${pathPart} • ${lineChanges}` : pathPart;
+    };
+
+    const renderFileIconForSearch = (file: FileItem) => {
+        if (file.fileType === 'folder') {
+            return <Octicons name="file-directory" size={29} color="#007AFF" />;
+        }
         
-    return <FileIcon fileName={file.fileName} size={29} />;
-  };
-
-  return (
-    <View style={[styles.container, { backgroundColor: theme.colors.surface }]}>
+        return <FileIcon fileName={file.fileName} size={29} />;
+    };
+
+    return (
+        <View style={[styles.container, { backgroundColor: theme.colors.surface }]}>
             
-      {/* Search Input - Always Visible */}
-      <View style={{
-        padding: 16,
-        borderBottomWidth: Platform.select({ ios: 0.33, default: 1 }),
-        borderBottomColor: theme.colors.divider,
-      }}>
-        <View style={{
-          flexDirection: 'row',
-          alignItems: 'center',
-          backgroundColor: theme.colors.input.background,
-          borderRadius: 10,
-          paddingHorizontal: 12,
-          paddingVertical: 8,
-        }}>
-          <Octicons name="search" size={16} color={theme.colors.textSecondary} style={{ marginRight: 8 }} />
-          <TextInput
-            value={searchQuery}
-            onChangeText={setSearchQuery}
-            placeholder={t('files.searchPlaceholder')}
-            style={{
-              flex: 1,
-              fontSize: 16,
-              ...Typography.default(),
-            }}
-            placeholderTextColor={theme.colors.input.placeholder}
-            autoCapitalize="none"
-            autoCorrect={false}
-          />
+            {/* Search Input - Always Visible */}
+            <View style={{
+                padding: 16,
+                borderBottomWidth: Platform.select({ ios: 0.33, default: 1 }),
+                borderBottomColor: theme.colors.divider
+            }}>
+                <View style={{
+                    flexDirection: 'row',
+                    alignItems: 'center',
+                    backgroundColor: theme.colors.input.background,
+                    borderRadius: 10,
+                    paddingHorizontal: 12,
+                    paddingVertical: 8
+                }}>
+                    <Octicons name="search" size={16} color={theme.colors.textSecondary} style={{ marginRight: 8 }} />
+                    <TextInput
+                        value={searchQuery}
+                        onChangeText={setSearchQuery}
+                        placeholder={t('files.searchPlaceholder')}
+                        style={{
+                            flex: 1,
+                            fontSize: 16,
+                            ...Typography.default()
+                        }}
+                        placeholderTextColor={theme.colors.input.placeholder}
+                        autoCapitalize="none"
+                        autoCorrect={false}
+                    />
+                </View>
+            </View>
+            
+            {/* Header with branch info */}
+            {!isLoading && gitStatusFiles && (
+                <View style={{
+                    padding: 16,
+                    borderBottomWidth: Platform.select({ ios: 0.33, default: 1 }),
+                    borderBottomColor: theme.colors.divider
+                }}>
+                    <View style={{
+                        flexDirection: 'row',
+                        alignItems: 'center',
+                        marginBottom: 8
+                    }}>
+                        <Octicons name="git-branch" size={16} color={theme.colors.textSecondary} style={{ marginRight: 6 }} />
+                        <Text style={{
+                            fontSize: 16,
+                            fontWeight: '600',
+                            color: theme.colors.text,
+                            ...Typography.default()
+                        }}>
+                            {gitStatusFiles.branch || t('files.detachedHead')}
+                        </Text>
+                    </View>
+                    <Text style={{
+                        fontSize: 12,
+                        color: theme.colors.textSecondary,
+                        ...Typography.default()
+                    }}>
+                        {t('files.summary', { staged: gitStatusFiles.totalStaged, unstaged: gitStatusFiles.totalUnstaged })}
+                    </Text>
+                </View>
+            )}
+
+            {/* Git Status List */}
+            <ItemList style={{ flex: 1 }}>
+                {isLoading ? (
+                    <View style={{ 
+                        flex: 1, 
+                        justifyContent: 'center', 
+                        alignItems: 'center',
+                        paddingTop: 40
+                    }}>
+                        <ActivityIndicator size="small" color={theme.colors.textSecondary} />
+                    </View>
+                ) : !gitStatusFiles ? (
+                    <View style={{ 
+                        flex: 1, 
+                        justifyContent: 'center', 
+                        alignItems: 'center',
+                        paddingTop: 40,
+                        paddingHorizontal: 20
+                    }}>
+                        <Octicons name="git-branch" size={48} color={theme.colors.textSecondary} />
+                        <Text style={{
+                            fontSize: 16,
+                            color: theme.colors.textSecondary,
+                            textAlign: 'center',
+                            marginTop: 16,
+                            ...Typography.default()
+                        }}>
+                            {t('files.notRepo')}
+                        </Text>
+                        <Text style={{
+                            fontSize: 14,
+                            color: theme.colors.textSecondary,
+                            textAlign: 'center',
+                            marginTop: 8,
+                            ...Typography.default()
+                        }}>
+                            {t('files.notUnderGit')}
+                        </Text>
+                    </View>
+                ) : searchQuery || (gitStatusFiles.totalStaged === 0 && gitStatusFiles.totalUnstaged === 0) ? (
+                    // Show search results or all files when clean repo
+                    isSearching ? (
+                        <View style={{ 
+                            flex: 1, 
+                            justifyContent: 'center', 
+                            alignItems: 'center',
+                            paddingTop: 40
+                        }}>
+                            <ActivityIndicator size="small" color={theme.colors.textSecondary} />
+                            <Text style={{
+                                fontSize: 16,
+                                color: theme.colors.textSecondary,
+                                textAlign: 'center',
+                                marginTop: 16,
+                                ...Typography.default()
+                            }}>
+                                {t('files.searching')}
+                            </Text>
+                        </View>
+                    ) : searchResults.length === 0 ? (
+                        <View style={{ 
+                            flex: 1, 
+                            justifyContent: 'center', 
+                            alignItems: 'center',
+                            paddingTop: 40,
+                            paddingHorizontal: 20
+                        }}>
+                            <Octicons name={searchQuery ? "search" : "file-directory"} size={48} color={theme.colors.textSecondary} />
+                            <Text style={{
+                                fontSize: 16,
+                                color: theme.colors.textSecondary,
+                                textAlign: 'center',
+                                marginTop: 16,
+                                ...Typography.default()
+                            }}>
+                                {searchQuery ? t('files.noFilesFound') : t('files.noFilesInProject')}
+                            </Text>
+                            {searchQuery && (
+                                <Text style={{
+                                    fontSize: 14,
+                                    color: theme.colors.textSecondary,
+                                    textAlign: 'center',
+                                    marginTop: 8,
+                                    ...Typography.default()
+                                }}>
+                                    {t('files.tryDifferentTerm')}
+                                </Text>
+                            )}
+                        </View>
+                    ) : (
+                        // Show search results or all files
+                        <>
+                            {searchQuery && (
+                                <View style={{
+                                    backgroundColor: theme.colors.surfaceHigh,
+                                    paddingHorizontal: 16,
+                                    paddingVertical: 12,
+                                    borderBottomWidth: Platform.select({ ios: 0.33, default: 1 }),
+                                    borderBottomColor: theme.colors.divider
+                                }}>
+                                    <Text style={{
+                                        fontSize: 14,
+                                        fontWeight: '600',
+                                        color: theme.colors.textLink,
+                                        ...Typography.default()
+                                    }}>
+                                        {t('files.searchResults', { count: searchResults.length })}
+                                    </Text>
+                                </View>
+                            )}
+                            {searchResults.map((file, index) => (
+                                <Item
+                                    key={`file-${file.fullPath}-${index}`}
+                                    title={file.fileName}
+                                    subtitle={file.filePath || t('files.projectRoot')}
+                                    icon={renderFileIconForSearch(file)}
+                                    onPress={() => handleFilePress(file)}
+                                    showDivider={index < searchResults.length - 1}
+                                />
+                            ))}
+                        </>
+                    )
+                ) : (
+                    <>
+                        {/* Staged Changes Section */}
+                        {gitStatusFiles.stagedFiles.length > 0 && (
+                            <>
+                                <View style={{
+                                    backgroundColor: theme.colors.surfaceHigh,
+                                    paddingHorizontal: 16,
+                                    paddingVertical: 12,
+                                    borderBottomWidth: Platform.select({ ios: 0.33, default: 1 }),
+                                    borderBottomColor: theme.colors.divider
+                                }}>
+                                    <Text style={{
+                                        fontSize: 14,
+                                        fontWeight: '600',
+                                        color: theme.colors.success,
+                                        ...Typography.default()
+                                    }}>
+                                        {t('files.stagedChanges', { count: gitStatusFiles.stagedFiles.length })}
+                                    </Text>
+                                </View>
+                                {gitStatusFiles.stagedFiles.map((file, index) => (
+                                    <Item
+                                        key={`staged-${file.fullPath}-${index}`}
+                                        title={file.fileName}
+                                        subtitle={renderFileSubtitle(file)}
+                                        icon={renderFileIcon(file)}
+                                        rightElement={renderStatusIcon(file)}
+                                        onPress={() => handleFilePress(file)}
+                                        showDivider={index < gitStatusFiles.stagedFiles.length - 1 || gitStatusFiles.unstagedFiles.length > 0}
+                                    />
+                                ))}
+                            </>
+                        )}
+
+                        {/* Unstaged Changes Section */}
+                        {gitStatusFiles.unstagedFiles.length > 0 && (
+                            <>
+                                <View style={{
+                                    backgroundColor: theme.colors.surfaceHigh,
+                                    paddingHorizontal: 16,
+                                    paddingVertical: 12,
+                                    borderBottomWidth: Platform.select({ ios: 0.33, default: 1 }),
+                                    borderBottomColor: theme.colors.divider
+                                }}>
+                                    <Text style={{
+                                        fontSize: 14,
+                                        fontWeight: '600',
+                                        color: theme.colors.warning,
+                                        ...Typography.default()
+                                    }}>
+                                        {t('files.unstagedChanges', { count: gitStatusFiles.unstagedFiles.length })}
+                                    </Text>
+                                </View>
+                                {gitStatusFiles.unstagedFiles.map((file, index) => (
+                                    <Item
+                                        key={`unstaged-${file.fullPath}-${index}`}
+                                        title={file.fileName}
+                                        subtitle={renderFileSubtitle(file)}
+                                        icon={renderFileIcon(file)}
+                                        rightElement={renderStatusIcon(file)}
+                                        onPress={() => handleFilePress(file)}
+                                        showDivider={index < gitStatusFiles.unstagedFiles.length - 1}
+                                    />
+                                ))}
+                            </>
+                        )}
+                    </>
+                )}
+            </ItemList>
         </View>
-      </View>
-            
-      {/* Header with branch info */}
-      {!isLoading && gitStatusFiles && (
-        <View style={{
-          padding: 16,
-          borderBottomWidth: Platform.select({ ios: 0.33, default: 1 }),
-          borderBottomColor: theme.colors.divider,
-        }}>
-          <View style={{
-            flexDirection: 'row',
-            alignItems: 'center',
-            marginBottom: 8,
-          }}>
-            <Octicons name="git-branch" size={16} color={theme.colors.textSecondary} style={{ marginRight: 6 }} />
-            <Text style={{
-              fontSize: 16,
-              fontWeight: '600',
-              color: theme.colors.text,
-              ...Typography.default(),
-            }}>
-              {gitStatusFiles.branch || t('files.detachedHead')}
-            </Text>
-          </View>
-          <Text style={{
-            fontSize: 12,
-            color: theme.colors.textSecondary,
-            ...Typography.default(),
-          }}>
-            {t('files.summary', { staged: gitStatusFiles.totalStaged, unstaged: gitStatusFiles.totalUnstaged })}
-          </Text>
-        </View>
-      )}
-
-      {/* Git Status List */}
-      <ItemList style={{ flex: 1 }}>
-        {isLoading ? (
-          <View style={{ 
-            flex: 1, 
-            justifyContent: 'center', 
-            alignItems: 'center',
-            paddingTop: 40,
-          }}>
-            <ActivityIndicator size="small" color={theme.colors.textSecondary} />
-          </View>
-        ) : !gitStatusFiles ? (
-          <View style={{ 
-            flex: 1, 
-            justifyContent: 'center', 
-            alignItems: 'center',
-            paddingTop: 40,
-            paddingHorizontal: 20,
-          }}>
-            <Octicons name="git-branch" size={48} color={theme.colors.textSecondary} />
-            <Text style={{
-              fontSize: 16,
-              color: theme.colors.textSecondary,
-              textAlign: 'center',
-              marginTop: 16,
-              ...Typography.default(),
-            }}>
-              {t('files.notRepo')}
-            </Text>
-            <Text style={{
-              fontSize: 14,
-              color: theme.colors.textSecondary,
-              textAlign: 'center',
-              marginTop: 8,
-              ...Typography.default(),
-            }}>
-              {t('files.notUnderGit')}
-            </Text>
-          </View>
-        ) : searchQuery || (gitStatusFiles.totalStaged === 0 && gitStatusFiles.totalUnstaged === 0) ? (
-        // Show search results or all files when clean repo
-          isSearching ? (
-            <View style={{ 
-              flex: 1, 
-              justifyContent: 'center', 
-              alignItems: 'center',
-              paddingTop: 40,
-            }}>
-              <ActivityIndicator size="small" color={theme.colors.textSecondary} />
-              <Text style={{
-                fontSize: 16,
-                color: theme.colors.textSecondary,
-                textAlign: 'center',
-                marginTop: 16,
-                ...Typography.default(),
-              }}>
-                {t('files.searching')}
-              </Text>
-            </View>
-          ) : searchResults.length === 0 ? (
-            <View style={{ 
-              flex: 1, 
-              justifyContent: 'center', 
-              alignItems: 'center',
-              paddingTop: 40,
-              paddingHorizontal: 20,
-            }}>
-              <Octicons name={searchQuery ? 'search' : 'file-directory'} size={48} color={theme.colors.textSecondary} />
-              <Text style={{
-                fontSize: 16,
-                color: theme.colors.textSecondary,
-                textAlign: 'center',
-                marginTop: 16,
-                ...Typography.default(),
-              }}>
-                {searchQuery ? t('files.noFilesFound') : t('files.noFilesInProject')}
-              </Text>
-              {searchQuery && (
-                <Text style={{
-                  fontSize: 14,
-                  color: theme.colors.textSecondary,
-                  textAlign: 'center',
-                  marginTop: 8,
-                  ...Typography.default(),
-                }}>
-                  {t('files.tryDifferentTerm')}
-                </Text>
-              )}
-            </View>
-          ) : (
-          // Show search results or all files
-            <>
-              {searchQuery && (
-                <View style={{
-                  backgroundColor: theme.colors.surfaceHigh,
-                  paddingHorizontal: 16,
-                  paddingVertical: 12,
-                  borderBottomWidth: Platform.select({ ios: 0.33, default: 1 }),
-                  borderBottomColor: theme.colors.divider,
-                }}>
-                  <Text style={{
-                    fontSize: 14,
-                    fontWeight: '600',
-                    color: theme.colors.textLink,
-                    ...Typography.default(),
-                  }}>
-                    {t('files.searchResults', { count: searchResults.length })}
-                  </Text>
-                </View>
-              )}
-              {searchResults.map((file, index) => (
-                <Item
-                  key={`file-${file.fullPath}-${index}`}
-                  title={file.fileName}
-                  subtitle={file.filePath || t('files.projectRoot')}
-                  icon={renderFileIconForSearch(file)}
-                  onPress={() => handleFilePress(file)}
-                  showDivider={index < searchResults.length - 1}
-                />
-              ))}
-            </>
-          )
-        ) : (
-          <>
-            {/* Staged Changes Section */}
-            {gitStatusFiles.stagedFiles.length > 0 && (
-              <>
-                <View style={{
-                  backgroundColor: theme.colors.surfaceHigh,
-                  paddingHorizontal: 16,
-                  paddingVertical: 12,
-                  borderBottomWidth: Platform.select({ ios: 0.33, default: 1 }),
-                  borderBottomColor: theme.colors.divider,
-                }}>
-                  <Text style={{
-                    fontSize: 14,
-                    fontWeight: '600',
-                    color: theme.colors.success,
-                    ...Typography.default(),
-                  }}>
-                    {t('files.stagedChanges', { count: gitStatusFiles.stagedFiles.length })}
-                  </Text>
-                </View>
-                {gitStatusFiles.stagedFiles.map((file, index) => (
-                  <Item
-                    key={`staged-${file.fullPath}-${index}`}
-                    title={file.fileName}
-                    subtitle={renderFileSubtitle(file)}
-                    icon={renderFileIcon(file)}
-                    rightElement={renderStatusIcon(file)}
-                    onPress={() => handleFilePress(file)}
-                    showDivider={index < gitStatusFiles.stagedFiles.length - 1 || gitStatusFiles.unstagedFiles.length > 0}
-                  />
-                ))}
-              </>
-            )}
-
-            {/* Unstaged Changes Section */}
-            {gitStatusFiles.unstagedFiles.length > 0 && (
-              <>
-                <View style={{
-                  backgroundColor: theme.colors.surfaceHigh,
-                  paddingHorizontal: 16,
-                  paddingVertical: 12,
-                  borderBottomWidth: Platform.select({ ios: 0.33, default: 1 }),
-                  borderBottomColor: theme.colors.divider,
-                }}>
-                  <Text style={{
-                    fontSize: 14,
-                    fontWeight: '600',
-                    color: theme.colors.warning,
-                    ...Typography.default(),
-                  }}>
-                    {t('files.unstagedChanges', { count: gitStatusFiles.unstagedFiles.length })}
-                  </Text>
-                </View>
-                {gitStatusFiles.unstagedFiles.map((file, index) => (
-                  <Item
-                    key={`unstaged-${file.fullPath}-${index}`}
-                    title={file.fileName}
-                    subtitle={renderFileSubtitle(file)}
-                    icon={renderFileIcon(file)}
-                    rightElement={renderStatusIcon(file)}
-                    onPress={() => handleFilePress(file)}
-                    showDivider={index < gitStatusFiles.unstagedFiles.length - 1}
-                  />
-                ))}
-              </>
-            )}
-          </>
-        )}
-      </ItemList>
-    </View>
-  );
+    );
 }
 
-<<<<<<< HEAD
-const styles = StyleSheet.create((theme) => ({
-  container: {
-    flex: 1,
-    maxWidth: layout.maxWidth,
-    alignSelf: 'center',
-    width: '100%',
-  },
-=======
 // eslint-disable-next-line @typescript-eslint/no-unused-vars
 const styles = StyleSheet.create((_theme) => ({
     container: {
@@ -447,5 +421,4 @@
         alignSelf: 'center',
         width: '100%',
     }
->>>>>>> 61aa90ed
 }));