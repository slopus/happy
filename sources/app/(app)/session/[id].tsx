<<<<<<< HEAD
import * as React from 'react';
import { useRoute } from '@react-navigation/native';
import { useState, useMemo, useCallback } from 'react';
import { View, ActivityIndicator, Platform, Text } from 'react-native';
import { useSafeAreaInsets } from 'react-native-safe-area-context';
import { useNavigation, useRouter } from 'expo-router';
import { getSessionName, useSessionStatus, getSessionAvatarId, formatPathRelativeToHome } from '@/utils/sessionUtils';
import { useSession, useSessionMessages, useSessionUsage, useSetting, useRealtimeStatus, storage, useLocalSetting } from '@/sync/storage';
import { sync } from '@/sync/sync';
import { sessionAbort } from '@/sync/ops';
import { EmptyMessages } from '@/components/EmptyMessages';
=======
import { Ionicons } from '@expo/vector-icons';
import { useRoute } from "@react-navigation/native";
import { useRouter } from "expo-router";
import * as React from 'react';
import { useState, useMemo, useCallback } from "react";
import { View, ActivityIndicator, Platform, Text } from "react-native";
>>>>>>> 61aa90ed
import { Pressable } from 'react-native';
import { useSafeAreaInsets } from "react-native-safe-area-context";
import { useUnistyles } from 'react-native-unistyles';

import { AgentContentView } from '@/components/AgentContentView';
import { AgentInput } from '@/components/AgentInput';
import { getSuggestions } from '@/components/autocomplete/suggestions';
import { ChatHeaderView } from '@/components/ChatHeaderView';
import { ChatList } from '@/components/ChatList';
import { Deferred } from '@/components/Deferred';
import { EmptyMessages } from '@/components/EmptyMessages';
import { VoiceAssistantStatusBar } from '@/components/VoiceAssistantStatusBar';
import { useDraft } from '@/hooks/useDraft';
import { Modal } from '@/modal';
import { voiceHooks } from '@/realtime/hooks/voiceHooks';
import { startRealtimeSession, stopRealtimeSession, updateCurrentSessionId } from '@/realtime/RealtimeSession';
import { gitStatusSync } from '@/sync/gitStatusSync';
import { sessionAbort } from '@/sync/ops';
import { useSession, useSessionMessages, useSessionUsage, useSetting, useRealtimeStatus, storage, useLocalSetting } from '@/sync/storage';
import { Session } from '@/sync/storageTypes';
import { sync } from '@/sync/sync';
import { t } from '@/text';
import { trackMessageSent } from '@/track';
import { tracking } from '@/track';
import { isRunningOnMac } from '@/utils/platform';
import { useIsLandscape, useDeviceType, useHeaderHeight } from '@/utils/responsive';
import { useIsTablet } from '@/utils/responsive';
import { getSessionName, useSessionStatus, getSessionAvatarId, formatPathRelativeToHome } from "@/utils/sessionUtils";
import { isVersionSupported, MINIMUM_CLI_VERSION } from '@/utils/versionUtils';


export default React.memo(() => {
  const route = useRoute();
  const sessionId = (route.params! as any).id as string;
  const session = useSession(sessionId);
  const { theme } = useUnistyles();

  if (!session) {
    return (
      <View style={{ flexGrow: 1, flexBasis: 0, justifyContent: 'center', alignItems: 'center' }}>
        <ActivityIndicator size="small" color={theme.colors.textSecondary} />
      </View>
    );
  }
  return (
    <SessionView key={sessionId} sessionId={sessionId} session={session} />
  );
});


function SessionView({ sessionId, session }: { sessionId: string, session: Session }) {
  const { theme } = useUnistyles();
  const router = useRouter();
  const safeArea = useSafeAreaInsets();
  const isLandscape = useIsLandscape();
  const deviceType = useDeviceType();
  const isTablet = useIsTablet();
  const headerHeight = useHeaderHeight();
  const [message, setMessage] = useState('');
  const realtimeStatus = useRealtimeStatus();
  const { messages, isLoaded } = useSessionMessages(sessionId);
  const acknowledgedCliVersions = useLocalSetting('acknowledgedCliVersions');
    
  // Check if CLI version is outdated and not already acknowledged
  const cliVersion = session.metadata?.version;
  const machineId = session.metadata?.machineId;
  const isCliOutdated = cliVersion && !isVersionSupported(cliVersion, MINIMUM_CLI_VERSION);
  const isAcknowledged = machineId && acknowledgedCliVersions[machineId] === cliVersion;
  const shouldShowCliWarning = isCliOutdated && !isAcknowledged;
  // Get permission mode from session object, default to 'default'
  const permissionMode = session.permissionMode || 'default';
  // Get model mode from session object, default to 'default'
  const modelMode = session.modelMode || 'default';
  const sessionStatus = useSessionStatus(session);
  const sessionUsage = useSessionUsage(sessionId);
  const alwaysShowContextSize = useSetting('alwaysShowContextSize');
  const experiments = useSetting('experiments');

  // Use draft hook for auto-saving message drafts
  const { clearDraft } = useDraft(sessionId, message, setMessage);
    
  // Handle dismissing CLI version warning
  const handleDismissCliWarning = useCallback(() => {
    if (machineId && cliVersion) {
      storage.getState().applyLocalSettings({
        acknowledgedCliVersions: {
          ...acknowledgedCliVersions,
          [machineId]: cliVersion,
        },
      });
    }
  }, [machineId, cliVersion, acknowledgedCliVersions]);

  // Function to update permission mode
  const updatePermissionMode = useCallback((mode: 'default' | 'acceptEdits' | 'bypassPermissions' | 'plan' | 'read-only' | 'safe-yolo' | 'yolo') => {
    storage.getState().updateSessionPermissionMode(sessionId, mode);
  }, [sessionId]);

  // Function to update model mode
  const updateModelMode = useCallback((mode: 'default' | 'adaptiveUsage' | 'sonnet' | 'opus' | 'gpt-5-minimal' | 'gpt-5-low' | 'gpt-5-medium' | 'gpt-5-high') => {
    storage.getState().updateSessionModelMode(sessionId, mode);
  }, [sessionId]);

<<<<<<< HEAD
  // Memoize header-dependent styles to prevent re-renders
  const headerDependentStyles = React.useMemo(() => ({
    contentContainer: {
      flex: 1,
    },
    flatListStyle: {
      marginTop: Platform.OS === 'web' ? headerHeight + safeArea.top : 0,
    },
  }), [headerHeight, safeArea.top]);
=======
>>>>>>> 61aa90ed


  // Handle microphone button press - memoized to prevent button flashing
  const handleMicrophonePress = useCallback(async () => {
    if (realtimeStatus === 'connecting') {
      return; // Prevent actions during transitions
    }
    if (realtimeStatus === 'disconnected' || realtimeStatus === 'error') {
      try {
        const initialPrompt = voiceHooks.onVoiceStarted(sessionId);
        await startRealtimeSession(sessionId, initialPrompt);
        tracking?.capture('voice_session_started', { sessionId });
      } catch (error) {
        console.error('Failed to start realtime session:', error);
        Modal.alert(t('common.error'), t('errors.voiceSessionFailed'));
        tracking?.capture('voice_session_error', { error: error instanceof Error ? error.message : 'Unknown error' });
      }
    } else if (realtimeStatus === 'connected') {
      await stopRealtimeSession();
      tracking?.capture('voice_session_stopped');

      // Notify voice assistant about voice session stop
      voiceHooks.onVoiceStopped();
    }
  }, [realtimeStatus, sessionId]);

  // Memoize mic button state to prevent flashing during chat transitions
  const micButtonState = useMemo(() => ({
    onMicPress: handleMicrophonePress,
    isMicActive: realtimeStatus === 'connected' || realtimeStatus === 'connecting',
  }), [handleMicrophonePress, realtimeStatus]);

  // Trigger session visibility and initialize git status sync
  React.useLayoutEffect(() => {

    // Trigger session sync
    sync.onSessionVisible(sessionId);

    // Update realtime session ID if voice is active to ensure messages go to current session
    if (realtimeStatus === 'connected') {
      updateCurrentSessionId(sessionId);
    }

    // Initialize git status sync for this session
    gitStatusSync.getSync(sessionId);
  }, [sessionId, realtimeStatus]);

<<<<<<< HEAD
  const content = (
    <>
      <Deferred>
        {messages.length > 0 && (
          <ChatList session={session} />
        )}
      </Deferred>
    </>
  );
  const placeholder = messages.length === 0 ? (
    <>
      {isLoaded ? (
        <EmptyMessages session={session} />
      ) : (
        <ActivityIndicator size="small" color={theme.colors.textSecondary} />
      )}
    </>
  ) : null;
=======
    const content = (
        <>
            <Deferred>
                {messages.length > 0 && (
                    <ChatList session={session} />
                )}
            </Deferred>
        </>
    );
    const placeholder = messages.length === 0 ? (
        <>
            {isLoaded ? (
                <EmptyMessages session={session} />
            ) : (
                <ActivityIndicator size="small" color={theme.colors.textSecondary} />
            )}
        </>
    ) : null;
>>>>>>> 61aa90ed

  const input = (
    <AgentInput
      placeholder={t('session.inputPlaceholder')}
      value={message}
      onChangeText={setMessage}
      sessionId={sessionId}
      permissionMode={permissionMode}
      onPermissionModeChange={updatePermissionMode}
      modelMode={modelMode}
      onModelModeChange={updateModelMode}
      metadata={session.metadata}
      connectionStatus={{
        text: sessionStatus.statusText,
        color: sessionStatus.statusColor,
        dotColor: sessionStatus.statusDotColor,
        isPulsing: sessionStatus.isPulsing,
      }}
      onSend={() => {
        if (message.trim()) {
          setMessage('');
          clearDraft();
          sync.sendMessage(sessionId, message);
          trackMessageSent();
        }
      }}
      onMicPress={micButtonState.onMicPress}
      isMicActive={micButtonState.isMicActive}
      onAbort={() => sessionAbort(sessionId)}
      showAbortButton={sessionStatus.state === 'thinking' || sessionStatus.state === 'waiting'}
      onFileViewerPress={experiments ? () => router.push(`/session/${sessionId}/files`) : undefined}
      // Autocomplete configuration
      autocompletePrefixes={['@', '/']}
      autocompleteSuggestions={(query) => getSuggestions(sessionId, query)}
      usageData={sessionUsage ? {
        inputTokens: sessionUsage.inputTokens,
        outputTokens: sessionUsage.outputTokens,
        cacheCreation: sessionUsage.cacheCreation,
        cacheRead: sessionUsage.cacheRead,
        contextSize: sessionUsage.contextSize,
      } : session.latestUsage ? {
        inputTokens: session.latestUsage.inputTokens,
        outputTokens: session.latestUsage.outputTokens,
        cacheCreation: session.latestUsage.cacheCreation,
        cacheRead: session.latestUsage.cacheRead,
        contextSize: session.latestUsage.contextSize,
      } : undefined}
      alwaysShowContextSize={alwaysShowContextSize}
    />
  );


  return (
    <>
      {/* Status bar shadow for landscape mode */}
      {isLandscape && deviceType === 'phone' && (
        <View style={{
          position: 'absolute',
          top: 0,
          left: 0,
          right: 0,
          height: safeArea.top,
          backgroundColor: theme.colors.surface,
          zIndex: 1000,
          shadowColor: theme.colors.shadow.color,
          shadowOffset: {
            width: 0,
            height: 2,
          },
          shadowOpacity: theme.colors.shadow.opacity,
          shadowRadius: 3,
          elevation: 5,
        }} />
      )}

      {/* Header - hidden in landscape mode on phone */}
      {!(isLandscape && deviceType === 'phone') && (
        <View style={{
          position: 'absolute',
          top: 0,
          left: 0,
          right: 0,
          zIndex: 1000,
        }}>
          <ChatHeaderView
            title={getSessionName(session)}
            subtitle={session.metadata?.path ? formatPathRelativeToHome(session.metadata.path, session.metadata?.homeDir) : undefined}
            onBackPress={() => router.back()}
            onAvatarPress={() => router.push(`/session/${sessionId}/info`)}
            avatarId={getSessionAvatarId(session)}
            tintColor={sessionStatus.isConnected ? '#000' : '#8E8E93'}
            isConnected={sessionStatus.isConnected}
            flavor={session.metadata?.flavor}
          />
        </View>
      )}

      {/* Voice Assistant Status Bar - positioned as overlay below header */}
      {!isTablet && !(isLandscape && deviceType === 'phone') && realtimeStatus !== 'disconnected' && (
        <View style={{
          position: 'absolute',
          top: safeArea.top + headerHeight, // Position below header
          left: 0,
          right: 0,
          zIndex: 999, // Below header but above content
        }}>
          <VoiceAssistantStatusBar variant="full" />
        </View>
      )}

      {/* CLI Version Warning Overlay - Subtle centered pill */}
      {shouldShowCliWarning && !(isLandscape && deviceType === 'phone') && (
        <Pressable
          onPress={handleDismissCliWarning}
          style={{
            position: 'absolute',
            top: safeArea.top + headerHeight + ((!isTablet && realtimeStatus !== 'disconnected') ? 48 : 0) + 8, // Position below header and voice bar if present
            alignSelf: 'center',
            backgroundColor: '#FFF3CD',
            borderRadius: 100, // Fully rounded pill
            paddingHorizontal: 14,
            paddingVertical: 7,
            flexDirection: 'row',
            alignItems: 'center',
            zIndex: 998, // Below voice bar but above content
            shadowColor: '#000',
            shadowOffset: { width: 0, height: 2 },
            shadowOpacity: 0.15,
            shadowRadius: 4,
            elevation: 4,
          }}
        >
          <Ionicons name="warning-outline" size={14} color="#FF9500" style={{ marginRight: 6 }} />
          <Text style={{ 
            fontSize: 12, 
            color: '#856404',
            fontWeight: '600',
          }}>
            {t('sessionInfo.cliVersionOutdated')}
          </Text>
          <Ionicons name="close" size={14} color="#856404" style={{ marginLeft: 8 }} />
        </Pressable>
      )}

      {/* Main content area - no padding since header is overlay */}
      <View style={{ flexBasis: 0, flexGrow: 1, paddingBottom: safeArea.bottom + ((isRunningOnMac() || Platform.OS === 'web') ? 32 : 0) }}>
        <AgentContentView
          content={content}
          input={input}
          placeholder={placeholder}
        />
      </View >

      {/* Back button for landscape phone mode when header is hidden */}
      {
        isLandscape && deviceType === 'phone' && (
          <Pressable
            onPress={() => router.back()}
            style={{
              position: 'absolute',
              top: safeArea.top + 8,
              left: 16,
              width: 44,
              height: 44,
              borderRadius: 22,
              backgroundColor: `rgba(${theme.dark ? '28, 23, 28' : '255, 255, 255'}, 0.9)`,
              alignItems: 'center',
              justifyContent: 'center',
              ...Platform.select({
                ios: {
                  shadowColor: '#000',
                  shadowOffset: { width: 0, height: 2 },
                  shadowOpacity: 0.1,
                  shadowRadius: 4,
                },
                android: {
                  elevation: 2,
                },
              }),
            }}
            hitSlop={15}
          >
            <Ionicons
              name={Platform.OS === 'ios' ? 'chevron-back' : 'arrow-back'}
              size={Platform.select({ ios: 28, default: 24 })}
              color="#000"
            />
          </Pressable>
        )
      }
    </>
  );
}<|MERGE_RESOLUTION|>--- conflicted
+++ resolved
@@ -1,23 +1,9 @@
-<<<<<<< HEAD
-import * as React from 'react';
-import { useRoute } from '@react-navigation/native';
-import { useState, useMemo, useCallback } from 'react';
-import { View, ActivityIndicator, Platform, Text } from 'react-native';
-import { useSafeAreaInsets } from 'react-native-safe-area-context';
-import { useNavigation, useRouter } from 'expo-router';
-import { getSessionName, useSessionStatus, getSessionAvatarId, formatPathRelativeToHome } from '@/utils/sessionUtils';
-import { useSession, useSessionMessages, useSessionUsage, useSetting, useRealtimeStatus, storage, useLocalSetting } from '@/sync/storage';
-import { sync } from '@/sync/sync';
-import { sessionAbort } from '@/sync/ops';
-import { EmptyMessages } from '@/components/EmptyMessages';
-=======
 import { Ionicons } from '@expo/vector-icons';
 import { useRoute } from "@react-navigation/native";
 import { useRouter } from "expo-router";
 import * as React from 'react';
 import { useState, useMemo, useCallback } from "react";
 import { View, ActivityIndicator, Platform, Text } from "react-native";
->>>>>>> 61aa90ed
 import { Pressable } from 'react-native';
 import { useSafeAreaInsets } from "react-native-safe-area-context";
 import { useUnistyles } from 'react-native-unistyles';
@@ -50,156 +36,124 @@
 
 
 export default React.memo(() => {
-  const route = useRoute();
-  const sessionId = (route.params! as any).id as string;
-  const session = useSession(sessionId);
-  const { theme } = useUnistyles();
-
-  if (!session) {
+    const route = useRoute();
+    const sessionId = (route.params! as any).id as string;
+    const session = useSession(sessionId);
+    const { theme } = useUnistyles();
+
+    if (!session) {
+        return (
+            <View style={{ flexGrow: 1, flexBasis: 0, justifyContent: 'center', alignItems: 'center' }}>
+                <ActivityIndicator size="small" color={theme.colors.textSecondary} />
+            </View>
+        )
+    }
     return (
-      <View style={{ flexGrow: 1, flexBasis: 0, justifyContent: 'center', alignItems: 'center' }}>
-        <ActivityIndicator size="small" color={theme.colors.textSecondary} />
-      </View>
+        <SessionView key={sessionId} sessionId={sessionId} session={session} />
     );
-  }
-  return (
-    <SessionView key={sessionId} sessionId={sessionId} session={session} />
-  );
 });
 
 
 function SessionView({ sessionId, session }: { sessionId: string, session: Session }) {
-  const { theme } = useUnistyles();
-  const router = useRouter();
-  const safeArea = useSafeAreaInsets();
-  const isLandscape = useIsLandscape();
-  const deviceType = useDeviceType();
-  const isTablet = useIsTablet();
-  const headerHeight = useHeaderHeight();
-  const [message, setMessage] = useState('');
-  const realtimeStatus = useRealtimeStatus();
-  const { messages, isLoaded } = useSessionMessages(sessionId);
-  const acknowledgedCliVersions = useLocalSetting('acknowledgedCliVersions');
+    const { theme } = useUnistyles();
+    const router = useRouter();
+    const safeArea = useSafeAreaInsets();
+    const isLandscape = useIsLandscape();
+    const deviceType = useDeviceType();
+    const isTablet = useIsTablet();
+    const headerHeight = useHeaderHeight();
+    const [message, setMessage] = useState('');
+    const realtimeStatus = useRealtimeStatus();
+    const { messages, isLoaded } = useSessionMessages(sessionId);
+    const acknowledgedCliVersions = useLocalSetting('acknowledgedCliVersions');
     
-  // Check if CLI version is outdated and not already acknowledged
-  const cliVersion = session.metadata?.version;
-  const machineId = session.metadata?.machineId;
-  const isCliOutdated = cliVersion && !isVersionSupported(cliVersion, MINIMUM_CLI_VERSION);
-  const isAcknowledged = machineId && acknowledgedCliVersions[machineId] === cliVersion;
-  const shouldShowCliWarning = isCliOutdated && !isAcknowledged;
-  // Get permission mode from session object, default to 'default'
-  const permissionMode = session.permissionMode || 'default';
-  // Get model mode from session object, default to 'default'
-  const modelMode = session.modelMode || 'default';
-  const sessionStatus = useSessionStatus(session);
-  const sessionUsage = useSessionUsage(sessionId);
-  const alwaysShowContextSize = useSetting('alwaysShowContextSize');
-  const experiments = useSetting('experiments');
-
-  // Use draft hook for auto-saving message drafts
-  const { clearDraft } = useDraft(sessionId, message, setMessage);
+    // Check if CLI version is outdated and not already acknowledged
+    const cliVersion = session.metadata?.version;
+    const machineId = session.metadata?.machineId;
+    const isCliOutdated = cliVersion && !isVersionSupported(cliVersion, MINIMUM_CLI_VERSION);
+    const isAcknowledged = machineId && acknowledgedCliVersions[machineId] === cliVersion;
+    const shouldShowCliWarning = isCliOutdated && !isAcknowledged;
+    // Get permission mode from session object, default to 'default'
+    const permissionMode = session.permissionMode || 'default';
+    // Get model mode from session object, default to 'default'
+    const modelMode = session.modelMode || 'default';
+    const sessionStatus = useSessionStatus(session);
+    const sessionUsage = useSessionUsage(sessionId);
+    const alwaysShowContextSize = useSetting('alwaysShowContextSize');
+    const experiments = useSetting('experiments');
+
+    // Use draft hook for auto-saving message drafts
+    const { clearDraft } = useDraft(sessionId, message, setMessage);
     
-  // Handle dismissing CLI version warning
-  const handleDismissCliWarning = useCallback(() => {
-    if (machineId && cliVersion) {
-      storage.getState().applyLocalSettings({
-        acknowledgedCliVersions: {
-          ...acknowledgedCliVersions,
-          [machineId]: cliVersion,
-        },
-      });
-    }
-  }, [machineId, cliVersion, acknowledgedCliVersions]);
-
-  // Function to update permission mode
-  const updatePermissionMode = useCallback((mode: 'default' | 'acceptEdits' | 'bypassPermissions' | 'plan' | 'read-only' | 'safe-yolo' | 'yolo') => {
-    storage.getState().updateSessionPermissionMode(sessionId, mode);
-  }, [sessionId]);
-
-  // Function to update model mode
-  const updateModelMode = useCallback((mode: 'default' | 'adaptiveUsage' | 'sonnet' | 'opus' | 'gpt-5-minimal' | 'gpt-5-low' | 'gpt-5-medium' | 'gpt-5-high') => {
-    storage.getState().updateSessionModelMode(sessionId, mode);
-  }, [sessionId]);
-
-<<<<<<< HEAD
-  // Memoize header-dependent styles to prevent re-renders
-  const headerDependentStyles = React.useMemo(() => ({
-    contentContainer: {
-      flex: 1,
-    },
-    flatListStyle: {
-      marginTop: Platform.OS === 'web' ? headerHeight + safeArea.top : 0,
-    },
-  }), [headerHeight, safeArea.top]);
-=======
->>>>>>> 61aa90ed
-
-
-  // Handle microphone button press - memoized to prevent button flashing
-  const handleMicrophonePress = useCallback(async () => {
-    if (realtimeStatus === 'connecting') {
-      return; // Prevent actions during transitions
-    }
-    if (realtimeStatus === 'disconnected' || realtimeStatus === 'error') {
-      try {
-        const initialPrompt = voiceHooks.onVoiceStarted(sessionId);
-        await startRealtimeSession(sessionId, initialPrompt);
-        tracking?.capture('voice_session_started', { sessionId });
-      } catch (error) {
-        console.error('Failed to start realtime session:', error);
-        Modal.alert(t('common.error'), t('errors.voiceSessionFailed'));
-        tracking?.capture('voice_session_error', { error: error instanceof Error ? error.message : 'Unknown error' });
-      }
-    } else if (realtimeStatus === 'connected') {
-      await stopRealtimeSession();
-      tracking?.capture('voice_session_stopped');
-
-      // Notify voice assistant about voice session stop
-      voiceHooks.onVoiceStopped();
-    }
-  }, [realtimeStatus, sessionId]);
-
-  // Memoize mic button state to prevent flashing during chat transitions
-  const micButtonState = useMemo(() => ({
-    onMicPress: handleMicrophonePress,
-    isMicActive: realtimeStatus === 'connected' || realtimeStatus === 'connecting',
-  }), [handleMicrophonePress, realtimeStatus]);
-
-  // Trigger session visibility and initialize git status sync
-  React.useLayoutEffect(() => {
-
-    // Trigger session sync
-    sync.onSessionVisible(sessionId);
-
-    // Update realtime session ID if voice is active to ensure messages go to current session
-    if (realtimeStatus === 'connected') {
-      updateCurrentSessionId(sessionId);
-    }
-
-    // Initialize git status sync for this session
-    gitStatusSync.getSync(sessionId);
-  }, [sessionId, realtimeStatus]);
-
-<<<<<<< HEAD
-  const content = (
-    <>
-      <Deferred>
-        {messages.length > 0 && (
-          <ChatList session={session} />
-        )}
-      </Deferred>
-    </>
-  );
-  const placeholder = messages.length === 0 ? (
-    <>
-      {isLoaded ? (
-        <EmptyMessages session={session} />
-      ) : (
-        <ActivityIndicator size="small" color={theme.colors.textSecondary} />
-      )}
-    </>
-  ) : null;
-=======
+    // Handle dismissing CLI version warning
+    const handleDismissCliWarning = useCallback(() => {
+        if (machineId && cliVersion) {
+            storage.getState().applyLocalSettings({
+                acknowledgedCliVersions: {
+                    ...acknowledgedCliVersions,
+                    [machineId]: cliVersion
+                }
+            });
+        }
+    }, [machineId, cliVersion, acknowledgedCliVersions]);
+
+    // Function to update permission mode
+    const updatePermissionMode = useCallback((mode: 'default' | 'acceptEdits' | 'bypassPermissions' | 'plan' | 'read-only' | 'safe-yolo' | 'yolo') => {
+        storage.getState().updateSessionPermissionMode(sessionId, mode);
+    }, [sessionId]);
+
+    // Function to update model mode
+    const updateModelMode = useCallback((mode: 'default' | 'adaptiveUsage' | 'sonnet' | 'opus' | 'gpt-5-minimal' | 'gpt-5-low' | 'gpt-5-medium' | 'gpt-5-high') => {
+        storage.getState().updateSessionModelMode(sessionId, mode);
+    }, [sessionId]);
+
+
+
+    // Handle microphone button press - memoized to prevent button flashing
+    const handleMicrophonePress = useCallback(async () => {
+        if (realtimeStatus === 'connecting') {
+            return; // Prevent actions during transitions
+        }
+        if (realtimeStatus === 'disconnected' || realtimeStatus === 'error') {
+            try {
+                const initialPrompt = voiceHooks.onVoiceStarted(sessionId);
+                await startRealtimeSession(sessionId, initialPrompt);
+                tracking?.capture('voice_session_started', { sessionId });
+            } catch (error) {
+                console.error('Failed to start realtime session:', error);
+                Modal.alert(t('common.error'), t('errors.voiceSessionFailed'));
+                tracking?.capture('voice_session_error', { error: error instanceof Error ? error.message : 'Unknown error' });
+            }
+        } else if (realtimeStatus === 'connected') {
+            await stopRealtimeSession();
+            tracking?.capture('voice_session_stopped');
+
+            // Notify voice assistant about voice session stop
+            voiceHooks.onVoiceStopped();
+        }
+    }, [realtimeStatus, sessionId]);
+
+    // Memoize mic button state to prevent flashing during chat transitions
+    const micButtonState = useMemo(() => ({
+        onMicPress: handleMicrophonePress,
+        isMicActive: realtimeStatus === 'connected' || realtimeStatus === 'connecting'
+    }), [handleMicrophonePress, realtimeStatus]);
+
+    // Trigger session visibility and initialize git status sync
+    React.useLayoutEffect(() => {
+
+        // Trigger session sync
+        sync.onSessionVisible(sessionId);
+
+        // Update realtime session ID if voice is active to ensure messages go to current session
+        if (realtimeStatus === 'connected') {
+            updateCurrentSessionId(sessionId);
+        }
+
+        // Initialize git status sync for this session
+        gitStatusSync.getSync(sessionId);
+    }, [sessionId, realtimeStatus]);
+
     const content = (
         <>
             <Deferred>
@@ -218,197 +172,196 @@
             )}
         </>
     ) : null;
->>>>>>> 61aa90ed
-
-  const input = (
-    <AgentInput
-      placeholder={t('session.inputPlaceholder')}
-      value={message}
-      onChangeText={setMessage}
-      sessionId={sessionId}
-      permissionMode={permissionMode}
-      onPermissionModeChange={updatePermissionMode}
-      modelMode={modelMode}
-      onModelModeChange={updateModelMode}
-      metadata={session.metadata}
-      connectionStatus={{
-        text: sessionStatus.statusText,
-        color: sessionStatus.statusColor,
-        dotColor: sessionStatus.statusDotColor,
-        isPulsing: sessionStatus.isPulsing,
-      }}
-      onSend={() => {
-        if (message.trim()) {
-          setMessage('');
-          clearDraft();
-          sync.sendMessage(sessionId, message);
-          trackMessageSent();
-        }
-      }}
-      onMicPress={micButtonState.onMicPress}
-      isMicActive={micButtonState.isMicActive}
-      onAbort={() => sessionAbort(sessionId)}
-      showAbortButton={sessionStatus.state === 'thinking' || sessionStatus.state === 'waiting'}
-      onFileViewerPress={experiments ? () => router.push(`/session/${sessionId}/files`) : undefined}
-      // Autocomplete configuration
-      autocompletePrefixes={['@', '/']}
-      autocompleteSuggestions={(query) => getSuggestions(sessionId, query)}
-      usageData={sessionUsage ? {
-        inputTokens: sessionUsage.inputTokens,
-        outputTokens: sessionUsage.outputTokens,
-        cacheCreation: sessionUsage.cacheCreation,
-        cacheRead: sessionUsage.cacheRead,
-        contextSize: sessionUsage.contextSize,
-      } : session.latestUsage ? {
-        inputTokens: session.latestUsage.inputTokens,
-        outputTokens: session.latestUsage.outputTokens,
-        cacheCreation: session.latestUsage.cacheCreation,
-        cacheRead: session.latestUsage.cacheRead,
-        contextSize: session.latestUsage.contextSize,
-      } : undefined}
-      alwaysShowContextSize={alwaysShowContextSize}
-    />
-  );
-
-
-  return (
-    <>
-      {/* Status bar shadow for landscape mode */}
-      {isLandscape && deviceType === 'phone' && (
-        <View style={{
-          position: 'absolute',
-          top: 0,
-          left: 0,
-          right: 0,
-          height: safeArea.top,
-          backgroundColor: theme.colors.surface,
-          zIndex: 1000,
-          shadowColor: theme.colors.shadow.color,
-          shadowOffset: {
-            width: 0,
-            height: 2,
-          },
-          shadowOpacity: theme.colors.shadow.opacity,
-          shadowRadius: 3,
-          elevation: 5,
-        }} />
-      )}
-
-      {/* Header - hidden in landscape mode on phone */}
-      {!(isLandscape && deviceType === 'phone') && (
-        <View style={{
-          position: 'absolute',
-          top: 0,
-          left: 0,
-          right: 0,
-          zIndex: 1000,
-        }}>
-          <ChatHeaderView
-            title={getSessionName(session)}
-            subtitle={session.metadata?.path ? formatPathRelativeToHome(session.metadata.path, session.metadata?.homeDir) : undefined}
-            onBackPress={() => router.back()}
-            onAvatarPress={() => router.push(`/session/${sessionId}/info`)}
-            avatarId={getSessionAvatarId(session)}
-            tintColor={sessionStatus.isConnected ? '#000' : '#8E8E93'}
-            isConnected={sessionStatus.isConnected}
-            flavor={session.metadata?.flavor}
-          />
-        </View>
-      )}
-
-      {/* Voice Assistant Status Bar - positioned as overlay below header */}
-      {!isTablet && !(isLandscape && deviceType === 'phone') && realtimeStatus !== 'disconnected' && (
-        <View style={{
-          position: 'absolute',
-          top: safeArea.top + headerHeight, // Position below header
-          left: 0,
-          right: 0,
-          zIndex: 999, // Below header but above content
-        }}>
-          <VoiceAssistantStatusBar variant="full" />
-        </View>
-      )}
-
-      {/* CLI Version Warning Overlay - Subtle centered pill */}
-      {shouldShowCliWarning && !(isLandscape && deviceType === 'phone') && (
-        <Pressable
-          onPress={handleDismissCliWarning}
-          style={{
-            position: 'absolute',
-            top: safeArea.top + headerHeight + ((!isTablet && realtimeStatus !== 'disconnected') ? 48 : 0) + 8, // Position below header and voice bar if present
-            alignSelf: 'center',
-            backgroundColor: '#FFF3CD',
-            borderRadius: 100, // Fully rounded pill
-            paddingHorizontal: 14,
-            paddingVertical: 7,
-            flexDirection: 'row',
-            alignItems: 'center',
-            zIndex: 998, // Below voice bar but above content
-            shadowColor: '#000',
-            shadowOffset: { width: 0, height: 2 },
-            shadowOpacity: 0.15,
-            shadowRadius: 4,
-            elevation: 4,
-          }}
-        >
-          <Ionicons name="warning-outline" size={14} color="#FF9500" style={{ marginRight: 6 }} />
-          <Text style={{ 
-            fontSize: 12, 
-            color: '#856404',
-            fontWeight: '600',
-          }}>
-            {t('sessionInfo.cliVersionOutdated')}
-          </Text>
-          <Ionicons name="close" size={14} color="#856404" style={{ marginLeft: 8 }} />
-        </Pressable>
-      )}
-
-      {/* Main content area - no padding since header is overlay */}
-      <View style={{ flexBasis: 0, flexGrow: 1, paddingBottom: safeArea.bottom + ((isRunningOnMac() || Platform.OS === 'web') ? 32 : 0) }}>
-        <AgentContentView
-          content={content}
-          input={input}
-          placeholder={placeholder}
+
+    const input = (
+        <AgentInput
+            placeholder={t('session.inputPlaceholder')}
+            value={message}
+            onChangeText={setMessage}
+            sessionId={sessionId}
+            permissionMode={permissionMode}
+            onPermissionModeChange={updatePermissionMode}
+            modelMode={modelMode}
+            onModelModeChange={updateModelMode}
+            metadata={session.metadata}
+            connectionStatus={{
+                text: sessionStatus.statusText,
+                color: sessionStatus.statusColor,
+                dotColor: sessionStatus.statusDotColor,
+                isPulsing: sessionStatus.isPulsing
+            }}
+            onSend={() => {
+                if (message.trim()) {
+                    setMessage('');
+                    clearDraft();
+                    sync.sendMessage(sessionId, message);
+                    trackMessageSent();
+                }
+            }}
+            onMicPress={micButtonState.onMicPress}
+            isMicActive={micButtonState.isMicActive}
+            onAbort={() => sessionAbort(sessionId)}
+            showAbortButton={sessionStatus.state === 'thinking' || sessionStatus.state === 'waiting'}
+            onFileViewerPress={experiments ? () => router.push(`/session/${sessionId}/files`) : undefined}
+            // Autocomplete configuration
+            autocompletePrefixes={['@', '/']}
+            autocompleteSuggestions={(query) => getSuggestions(sessionId, query)}
+            usageData={sessionUsage ? {
+                inputTokens: sessionUsage.inputTokens,
+                outputTokens: sessionUsage.outputTokens,
+                cacheCreation: sessionUsage.cacheCreation,
+                cacheRead: sessionUsage.cacheRead,
+                contextSize: sessionUsage.contextSize
+            } : session.latestUsage ? {
+                inputTokens: session.latestUsage.inputTokens,
+                outputTokens: session.latestUsage.outputTokens,
+                cacheCreation: session.latestUsage.cacheCreation,
+                cacheRead: session.latestUsage.cacheRead,
+                contextSize: session.latestUsage.contextSize
+            } : undefined}
+            alwaysShowContextSize={alwaysShowContextSize}
         />
-      </View >
-
-      {/* Back button for landscape phone mode when header is hidden */}
-      {
-        isLandscape && deviceType === 'phone' && (
-          <Pressable
-            onPress={() => router.back()}
-            style={{
-              position: 'absolute',
-              top: safeArea.top + 8,
-              left: 16,
-              width: 44,
-              height: 44,
-              borderRadius: 22,
-              backgroundColor: `rgba(${theme.dark ? '28, 23, 28' : '255, 255, 255'}, 0.9)`,
-              alignItems: 'center',
-              justifyContent: 'center',
-              ...Platform.select({
-                ios: {
-                  shadowColor: '#000',
-                  shadowOffset: { width: 0, height: 2 },
-                  shadowOpacity: 0.1,
-                  shadowRadius: 4,
-                },
-                android: {
-                  elevation: 2,
-                },
-              }),
-            }}
-            hitSlop={15}
-          >
-            <Ionicons
-              name={Platform.OS === 'ios' ? 'chevron-back' : 'arrow-back'}
-              size={Platform.select({ ios: 28, default: 24 })}
-              color="#000"
-            />
-          </Pressable>
-        )
-      }
-    </>
-  );
+    );
+
+
+    return (
+        <>
+            {/* Status bar shadow for landscape mode */}
+            {isLandscape && deviceType === 'phone' && (
+                <View style={{
+                    position: 'absolute',
+                    top: 0,
+                    left: 0,
+                    right: 0,
+                    height: safeArea.top,
+                    backgroundColor: theme.colors.surface,
+                    zIndex: 1000,
+                    shadowColor: theme.colors.shadow.color,
+                    shadowOffset: {
+                        width: 0,
+                        height: 2,
+                    },
+                    shadowOpacity: theme.colors.shadow.opacity,
+                    shadowRadius: 3,
+                    elevation: 5,
+                }} />
+            )}
+
+            {/* Header - hidden in landscape mode on phone */}
+            {!(isLandscape && deviceType === 'phone') && (
+                <View style={{
+                    position: 'absolute',
+                    top: 0,
+                    left: 0,
+                    right: 0,
+                    zIndex: 1000
+                }}>
+                    <ChatHeaderView
+                        title={getSessionName(session)}
+                        subtitle={session.metadata?.path ? formatPathRelativeToHome(session.metadata.path, session.metadata?.homeDir) : undefined}
+                        onBackPress={() => router.back()}
+                        onAvatarPress={() => router.push(`/session/${sessionId}/info`)}
+                        avatarId={getSessionAvatarId(session)}
+                        tintColor={sessionStatus.isConnected ? '#000' : '#8E8E93'}
+                        isConnected={sessionStatus.isConnected}
+                        flavor={session.metadata?.flavor}
+                    />
+                </View>
+            )}
+
+            {/* Voice Assistant Status Bar - positioned as overlay below header */}
+            {!isTablet && !(isLandscape && deviceType === 'phone') && realtimeStatus !== 'disconnected' && (
+                <View style={{
+                    position: 'absolute',
+                    top: safeArea.top + headerHeight, // Position below header
+                    left: 0,
+                    right: 0,
+                    zIndex: 999 // Below header but above content
+                }}>
+                    <VoiceAssistantStatusBar variant="full" />
+                </View>
+            )}
+
+            {/* CLI Version Warning Overlay - Subtle centered pill */}
+            {shouldShowCliWarning && !(isLandscape && deviceType === 'phone') && (
+                <Pressable
+                    onPress={handleDismissCliWarning}
+                    style={{
+                        position: 'absolute',
+                        top: safeArea.top + headerHeight + ((!isTablet && realtimeStatus !== 'disconnected') ? 48 : 0) + 8, // Position below header and voice bar if present
+                        alignSelf: 'center',
+                        backgroundColor: '#FFF3CD',
+                        borderRadius: 100, // Fully rounded pill
+                        paddingHorizontal: 14,
+                        paddingVertical: 7,
+                        flexDirection: 'row',
+                        alignItems: 'center',
+                        zIndex: 998, // Below voice bar but above content
+                        shadowColor: '#000',
+                        shadowOffset: { width: 0, height: 2 },
+                        shadowOpacity: 0.15,
+                        shadowRadius: 4,
+                        elevation: 4,
+                    }}
+                >
+                    <Ionicons name="warning-outline" size={14} color="#FF9500" style={{ marginRight: 6 }} />
+                    <Text style={{ 
+                        fontSize: 12, 
+                        color: '#856404',
+                        fontWeight: '600'
+                    }}>
+                        {t('sessionInfo.cliVersionOutdated')}
+                    </Text>
+                    <Ionicons name="close" size={14} color="#856404" style={{ marginLeft: 8 }} />
+                </Pressable>
+            )}
+
+            {/* Main content area - no padding since header is overlay */}
+            <View style={{ flexBasis: 0, flexGrow: 1, paddingBottom: safeArea.bottom + ((isRunningOnMac() || Platform.OS === 'web') ? 32 : 0) }}>
+                <AgentContentView
+                    content={content}
+                    input={input}
+                    placeholder={placeholder}
+                />
+            </View >
+
+            {/* Back button for landscape phone mode when header is hidden */}
+            {
+                isLandscape && deviceType === 'phone' && (
+                    <Pressable
+                        onPress={() => router.back()}
+                        style={{
+                            position: 'absolute',
+                            top: safeArea.top + 8,
+                            left: 16,
+                            width: 44,
+                            height: 44,
+                            borderRadius: 22,
+                            backgroundColor: `rgba(${theme.dark ? '28, 23, 28' : '255, 255, 255'}, 0.9)`,
+                            alignItems: 'center',
+                            justifyContent: 'center',
+                            ...Platform.select({
+                                ios: {
+                                    shadowColor: '#000',
+                                    shadowOffset: { width: 0, height: 2 },
+                                    shadowOpacity: 0.1,
+                                    shadowRadius: 4,
+                                },
+                                android: {
+                                    elevation: 2,
+                                }
+                            }),
+                        }}
+                        hitSlop={15}
+                    >
+                        <Ionicons
+                            name={Platform.OS === 'ios' ? 'chevron-back' : 'arrow-back'}
+                            size={Platform.select({ ios: 28, default: 24 })}
+                            color="#000"
+                        />
+                    </Pressable>
+                )
+            }
+        </>
+    )
 }