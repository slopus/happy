import { Ionicons } from '@expo/vector-icons';
import * as Clipboard from 'expo-clipboard';
import { useRouter, useLocalSearchParams, useNavigation } from 'expo-router';
import React from 'react';
import { View, Text, ScrollView, TextInput, Alert, Pressable } from 'react-native';
import { useSafeAreaInsets } from 'react-native-safe-area-context';
import { StyleSheet, useUnistyles } from 'react-native-unistyles';

import { Typography } from '@/constants/Typography';
import { Modal } from '@/modal';
import { retrieveTempText } from '@/sync/persistence';
import { t } from '@/text';




export default function TextSelectionScreen() {
  const router = useRouter();
  const navigation = useNavigation();
  const { textId } = useLocalSearchParams<{ textId: string }>();
  const { theme } = useUnistyles();
  const insets = useSafeAreaInsets();
  const [fullText, setFullText] = React.useState<string>('');
  const [loading, setLoading] = React.useState(true);

<<<<<<< HEAD
  // Copy functionality
  const handleCopyAll = React.useCallback(async () => {
    if (!fullText) {
      Modal.alert(t('common.error'), t('textSelection.noTextToCopy'));
      return;
    }
=======
    // Copy functionality
    const handleCopyAll = React.useCallback(async () => {
        if (!fullText) {
            Modal.alert(t('common.error'), t('textSelection.noTextToCopy'));
            return;
        }

        try {
            await Clipboard.setStringAsync(fullText);
            Modal.alert(t('textSelection.textCopied'));
        } catch {
            Modal.alert(t('common.error'), t('textSelection.failedToCopy'));
        }
    }, [fullText]);
>>>>>>> 61aa90ed

    try {
      await Clipboard.setStringAsync(fullText);
      Modal.alert(t('textSelection.textCopied'));
    } catch (error) {
      Modal.alert(t('common.error'), t('textSelection.failedToCopy'));
    }
  }, [fullText]);

  // Set up header right button
  React.useLayoutEffect(() => {
    navigation.setOptions({
      headerRight: () => (
        <Pressable
          onPress={handleCopyAll}
          style={({ pressed }) => [
            styles.copyButton,
            { opacity: pressed ? 0.7 : 1 },
          ]}
          disabled={loading || !fullText}
        >
          <Ionicons 
            name="copy-outline" 
            size={24} 
            color={loading || !fullText ? theme.colors.textSecondary : theme.colors.header.tint} 
          />
        </Pressable>
      ),
    });
  }, [navigation, handleCopyAll, loading, fullText, theme]);

  React.useEffect(() => {
    if (!textId) {
      Alert.alert(t('common.error'), t('textSelection.noTextProvided'), [
        { text: t('common.ok'), onPress: () => router.back() },
      ]);
      return;
    }

    const content = retrieveTempText(textId);
    if (content) {
      setFullText(content);
    } else {
      Alert.alert(t('common.error'), t('textSelection.textNotFound'), [
        { text: t('common.ok'), onPress: () => router.back() },
      ]);
    }
    setLoading(false);
  }, [textId, router]);

  if (loading) {
    return (
      <View style={styles.container}>
        <Text style={[styles.loadingText, { color: theme.colors.textSecondary }]}>
          {t('common.loading')}
        </Text>
      </View>
    );
  }

  return (
    <View style={[styles.container, { backgroundColor: theme.colors.surface }]}>
      <ScrollView 
        style={styles.textContainer} 
        showsVerticalScrollIndicator={true}
        contentContainerStyle={[
          styles.scrollContent,
          { paddingBottom: insets.bottom + 16 },
        ]}
      >
        <TextInput
          style={[styles.textInput, { 
            color: theme.colors.text,
            backgroundColor: 'transparent',
          }]}
          value={fullText}
          multiline={true}
          editable={false}
          selectTextOnFocus={false}
          scrollEnabled={false}
        />
      </ScrollView>
    </View>
  );
}

const styles = StyleSheet.create((theme) => ({
  container: {
    flex: 1,
    backgroundColor: theme.colors.surface,
  },
  loadingText: {
    ...Typography.default(),
    fontSize: 16,
    textAlign: 'center',
    marginTop: 50,
  },
  textContainer: {
    flex: 1,
    padding: 16,
  },
  scrollContent: {
    flexGrow: 1,
  },
  textInput: {
    ...Typography.mono(),
    fontSize: 14,
    lineHeight: 20,
    color: theme.colors.text,
    minHeight: 200,
    textAlignVertical: 'top',
    backgroundColor: 'transparent',
    borderWidth: 0,
    paddingHorizontal: 0,
    paddingVertical: 0,
  },
  copyButton: {
    padding: 8,
    marginRight: 8,
    borderRadius: 8,
  },
}));<|MERGE_RESOLUTION|>--- conflicted
+++ resolved
@@ -15,22 +15,14 @@
 
 
 export default function TextSelectionScreen() {
-  const router = useRouter();
-  const navigation = useNavigation();
-  const { textId } = useLocalSearchParams<{ textId: string }>();
-  const { theme } = useUnistyles();
-  const insets = useSafeAreaInsets();
-  const [fullText, setFullText] = React.useState<string>('');
-  const [loading, setLoading] = React.useState(true);
+    const router = useRouter();
+    const navigation = useNavigation();
+    const { textId } = useLocalSearchParams<{ textId: string }>();
+    const { theme } = useUnistyles();
+    const insets = useSafeAreaInsets();
+    const [fullText, setFullText] = React.useState<string>('');
+    const [loading, setLoading] = React.useState(true);
 
-<<<<<<< HEAD
-  // Copy functionality
-  const handleCopyAll = React.useCallback(async () => {
-    if (!fullText) {
-      Modal.alert(t('common.error'), t('textSelection.noTextToCopy'));
-      return;
-    }
-=======
     // Copy functionality
     const handleCopyAll = React.useCallback(async () => {
         if (!fullText) {
@@ -45,126 +37,117 @@
             Modal.alert(t('common.error'), t('textSelection.failedToCopy'));
         }
     }, [fullText]);
->>>>>>> 61aa90ed
 
-    try {
-      await Clipboard.setStringAsync(fullText);
-      Modal.alert(t('textSelection.textCopied'));
-    } catch (error) {
-      Modal.alert(t('common.error'), t('textSelection.failedToCopy'));
-    }
-  }, [fullText]);
+    // Set up header right button
+    React.useLayoutEffect(() => {
+        navigation.setOptions({
+            headerRight: () => (
+                <Pressable
+                    onPress={handleCopyAll}
+                    style={({ pressed }) => [
+                        styles.copyButton,
+                        { opacity: pressed ? 0.7 : 1 }
+                    ]}
+                    disabled={loading || !fullText}
+                >
+                    <Ionicons 
+                        name="copy-outline" 
+                        size={24} 
+                        color={loading || !fullText ? theme.colors.textSecondary : theme.colors.header.tint} 
+                    />
+                </Pressable>
+            ),
+        });
+    }, [navigation, handleCopyAll, loading, fullText, theme]);
 
-  // Set up header right button
-  React.useLayoutEffect(() => {
-    navigation.setOptions({
-      headerRight: () => (
-        <Pressable
-          onPress={handleCopyAll}
-          style={({ pressed }) => [
-            styles.copyButton,
-            { opacity: pressed ? 0.7 : 1 },
-          ]}
-          disabled={loading || !fullText}
-        >
-          <Ionicons 
-            name="copy-outline" 
-            size={24} 
-            color={loading || !fullText ? theme.colors.textSecondary : theme.colors.header.tint} 
-          />
-        </Pressable>
-      ),
-    });
-  }, [navigation, handleCopyAll, loading, fullText, theme]);
+    React.useEffect(() => {
+        if (!textId) {
+            Alert.alert(t('common.error'), t('textSelection.noTextProvided'), [
+                { text: t('common.ok'), onPress: () => router.back() }
+            ]);
+            return;
+        }
 
-  React.useEffect(() => {
-    if (!textId) {
-      Alert.alert(t('common.error'), t('textSelection.noTextProvided'), [
-        { text: t('common.ok'), onPress: () => router.back() },
-      ]);
-      return;
+        const content = retrieveTempText(textId);
+        if (content) {
+            setFullText(content);
+        } else {
+            Alert.alert(t('common.error'), t('textSelection.textNotFound'), [
+                { text: t('common.ok'), onPress: () => router.back() }
+            ]);
+        }
+        setLoading(false);
+    }, [textId, router]);
+
+    if (loading) {
+        return (
+            <View style={styles.container}>
+                <Text style={[styles.loadingText, { color: theme.colors.textSecondary }]}>
+                    {t('common.loading')}
+                </Text>
+            </View>
+        );
     }
 
-    const content = retrieveTempText(textId);
-    if (content) {
-      setFullText(content);
-    } else {
-      Alert.alert(t('common.error'), t('textSelection.textNotFound'), [
-        { text: t('common.ok'), onPress: () => router.back() },
-      ]);
-    }
-    setLoading(false);
-  }, [textId, router]);
-
-  if (loading) {
     return (
-      <View style={styles.container}>
-        <Text style={[styles.loadingText, { color: theme.colors.textSecondary }]}>
-          {t('common.loading')}
-        </Text>
-      </View>
+        <View style={[styles.container, { backgroundColor: theme.colors.surface }]}>
+            <ScrollView 
+                style={styles.textContainer} 
+                showsVerticalScrollIndicator={true}
+                contentContainerStyle={[
+                    styles.scrollContent,
+                    { paddingBottom: insets.bottom + 16 }
+                ]}
+            >
+                <TextInput
+                    style={[styles.textInput, { 
+                        color: theme.colors.text,
+                        backgroundColor: 'transparent'
+                    }]}
+                    value={fullText}
+                    multiline={true}
+                    editable={false}
+                    selectTextOnFocus={false}
+                    scrollEnabled={false}
+                />
+            </ScrollView>
+        </View>
     );
-  }
-
-  return (
-    <View style={[styles.container, { backgroundColor: theme.colors.surface }]}>
-      <ScrollView 
-        style={styles.textContainer} 
-        showsVerticalScrollIndicator={true}
-        contentContainerStyle={[
-          styles.scrollContent,
-          { paddingBottom: insets.bottom + 16 },
-        ]}
-      >
-        <TextInput
-          style={[styles.textInput, { 
-            color: theme.colors.text,
-            backgroundColor: 'transparent',
-          }]}
-          value={fullText}
-          multiline={true}
-          editable={false}
-          selectTextOnFocus={false}
-          scrollEnabled={false}
-        />
-      </ScrollView>
-    </View>
-  );
 }
 
 const styles = StyleSheet.create((theme) => ({
-  container: {
-    flex: 1,
-    backgroundColor: theme.colors.surface,
-  },
-  loadingText: {
-    ...Typography.default(),
-    fontSize: 16,
-    textAlign: 'center',
-    marginTop: 50,
-  },
-  textContainer: {
-    flex: 1,
-    padding: 16,
-  },
-  scrollContent: {
-    flexGrow: 1,
-  },
-  textInput: {
-    ...Typography.mono(),
-    fontSize: 14,
-    lineHeight: 20,
-    color: theme.colors.text,
-    minHeight: 200,
-    textAlignVertical: 'top',
-    backgroundColor: 'transparent',
-    borderWidth: 0,
-    paddingHorizontal: 0,
-    paddingVertical: 0,
-  },
-  copyButton: {
-    padding: 8,
-    marginRight: 8,
-    borderRadius: 8,
-  },
+    container: {
+        flex: 1,
+        backgroundColor: theme.colors.surface,
+    },
+    loadingText: {
+        ...Typography.default(),
+        fontSize: 16,
+        textAlign: 'center',
+        marginTop: 50,
+    },
+    textContainer: {
+        flex: 1,
+        padding: 16,
+    },
+    scrollContent: {
+        flexGrow: 1,
+    },
+    textInput: {
+        ...Typography.mono(),
+        fontSize: 14,
+        lineHeight: 20,
+        color: theme.colors.text,
+        minHeight: 200,
+        textAlignVertical: 'top',
+        backgroundColor: 'transparent',
+        borderWidth: 0,
+        paddingHorizontal: 0,
+        paddingVertical: 0,
+    },
+    copyButton: {
+        padding: 8,
+        marginRight: 8,
+        borderRadius: 8,
+    },
 }));