<<<<<<< HEAD
import { RoundButton } from '@/components/RoundButton';
import { useAuth } from '@/auth/AuthContext';
import { ActivityIndicator, Text, View, Image, Platform } from 'react-native';
import { useSafeAreaInsets } from 'react-native-safe-area-context';
import * as React from 'react';
import { encodeBase64 } from '@/encryption/base64';
import { authGetToken } from '@/auth/authGetToken';
import { UpdateBanner } from '@/components/UpdateBanner';
import { SessionsList } from '@/components/SessionsList';
import { router, useRouter } from 'expo-router';
import { useSessionListViewData } from '@/sync/storage';
import { StyleSheet, useUnistyles } from 'react-native-unistyles';
import { getRandomBytesAsync } from 'expo-crypto';
import { useIsTablet, useIsLandscape } from '@/utils/responsive';
import { Typography } from '@/constants/Typography';
import { EmptyMainScreen } from '@/components/EmptyMainScreen';
import { trackAccountCreated, trackAccountRestored } from '@/track';
import { FABWide } from '@/components/FABWide';
import { HomeHeader, HomeHeaderNotAuth } from '@/components/HomeHeader';
=======
import { getRandomBytesAsync } from "expo-crypto";
import { router, useRouter } from "expo-router";
import * as React from 'react';
import { ActivityIndicator, Text, View, Image, Platform } from "react-native";
import { useSafeAreaInsets } from "react-native-safe-area-context";
import { StyleSheet, useUnistyles } from "react-native-unistyles";

import { useAuth } from "@/auth/AuthContext";
import { authGetToken } from "@/auth/authGetToken";
import { EmptyMainScreen } from "@/components/EmptyMainScreen";
import { FABWide } from "@/components/FABWide";
import { HomeHeader, HomeHeaderNotAuth } from "@/components/HomeHeader";
import { RoundButton } from "@/components/RoundButton";
import { SessionsList } from "@/components/SessionsList";
import { UpdateBanner } from "@/components/UpdateBanner";
>>>>>>> 61aa90ed
import { VoiceAssistantStatusBar } from '@/components/VoiceAssistantStatusBar';
import { Typography } from "@/constants/Typography";
import { encodeBase64 } from "@/encryption/base64";
import { useSessionListViewData } from "@/sync/storage";
import { useRealtimeStatus } from '@/sync/storage';
import { t } from '@/text';
import { trackAccountCreated, trackAccountRestored } from '@/track';
import { useIsTablet, useIsLandscape } from "@/utils/responsive";

export default function Home() {
  const auth = useAuth();
  if (!auth.isAuthenticated) {
    return <NotAuthenticated />;
  }
  return (
    <Authenticated />
  );
}

function Authenticated() {
<<<<<<< HEAD
  const { theme } = useUnistyles();
  const sessionListViewData = useSessionListViewData();
  const isTablet = useIsTablet();
  const realtimeStatus = useRealtimeStatus();
=======
    const { theme } = useUnistyles();
    const sessionListViewData = useSessionListViewData();
    const isTablet = useIsTablet();
    const realtimeStatus = useRealtimeStatus();

    const handleNewSession = () => {
        router.push('/new');
    }
>>>>>>> 61aa90ed

  const handleNewSession = () => {
    router.push('/new');
  };

  // Empty state in tabled view
  if (isTablet) {
    return (
      <>
        <View style={{ flex: 1, flexBasis: 0, flexGrow: 1 }}>
          {sessionListViewData === null && (
            <View style={{ flex: 1, flexBasis: 0, flexGrow: 1, justifyContent: 'center', alignItems: 'center' }}>
              <ActivityIndicator size="small" color={theme.colors.textSecondary} />
            </View>
          )}
          {sessionListViewData !== null && sessionListViewData.length === 0 && (
            <EmptyMainScreen />
          )}
        </View>
      </>
    );
  }
  if (sessionListViewData === null) {
    return (
      <>
        <HomeHeader />
        {!isTablet && realtimeStatus !== 'disconnected' && (
          <VoiceAssistantStatusBar variant="full" />
        )}
        <View style={styles.loadingContainerWrapper}>
          <UpdateBanner />
          <View style={styles.loadingContainer}>
            <ActivityIndicator size="small" color={theme.colors.textSecondary} />
          </View>
        </View>
        <FABWide onPress={handleNewSession} />
      </>
    );
  }

  const emptyState = (
    <View style={{ flex: 1, flexBasis: 0, flexGrow: 1, flexDirection: 'column', backgroundColor: theme.colors.groupped.background }}>
      <UpdateBanner />
      <View style={{ flex: 1, flexBasis: 0, flexGrow: 1 }}>
        <EmptyMainScreen />
      </View>
    </View>
  );

  // On phones, use the existing navigation pattern
  return (
    <>
      <HomeHeader />
      {!isTablet && realtimeStatus !== 'disconnected' && (
        <VoiceAssistantStatusBar variant="full" />
      )}
      <View style={styles.container}>
        {!sessionListViewData || sessionListViewData.length === 0 ? emptyState : (
          <SessionsList />
        )}
      </View>
      <FABWide onPress={handleNewSession} />
    </>
  );
}

function NotAuthenticated() {
  const { theme } = useUnistyles();
  const auth = useAuth();
  const router = useRouter();
  const isLandscape = useIsLandscape();
  const insets = useSafeAreaInsets();

  const createAccount = async () => {
    try {
      const secret = await getRandomBytesAsync(32);
      const token = await authGetToken(secret);
      if (token && secret) {
        await auth.login(token, encodeBase64(secret, 'base64url'));
        trackAccountCreated();
      }
    } catch (error) {
      console.error('Error creating account', error);
    }
  };

  const portraitLayout = (
    <View style={styles.portraitContainer}>
      <Image
        source={theme.dark ? require('@/assets/images/logotype-light.png') : require('@/assets/images/logotype-dark.png')}
        resizeMode="contain"
        style={styles.logo}
      />
      <Text style={styles.title}>
        {t('welcome.title')}
      </Text>
      <Text style={styles.subtitle}>
        {t('welcome.subtitle')}
      </Text>
      {Platform.OS !== 'android' && Platform.OS !== 'ios' ? (
        <>
          <View style={styles.buttonContainer}>
            <RoundButton
              title={t('welcome.loginWithMobileApp')}
              onPress={() => {
                trackAccountRestored();
                router.push('/restore');
              }}
            />
          </View>
          <View style={styles.buttonContainerSecondary}>
            <RoundButton
              size="normal"
              title={t('welcome.createAccount')}
              action={createAccount}
              display="inverted"
            />
          </View>
        </>
      ) : (
        <>
          <View style={styles.buttonContainer}>
            <RoundButton
              title={t('welcome.createAccount')}
              action={createAccount}
            />
          </View>
          <View style={styles.buttonContainerSecondary}>
            <RoundButton
              size="normal"
              title={t('welcome.linkOrRestoreAccount')}
              onPress={() => {
                trackAccountRestored();
                router.push('/restore');
              }}
              display="inverted"
            />
          </View>
        </>
      )}
    </View>
  );

  const landscapeLayout = (
    <View style={[styles.landscapeContainer, { paddingBottom: insets.bottom + 24 }]}>
      <View style={styles.landscapeInner}>
        <View style={styles.landscapeLogoSection}>
          <Image
            source={theme.dark ? require('@/assets/images/logotype-light.png') : require('@/assets/images/logotype-dark.png')}
            resizeMode="contain"
            style={styles.logo}
          />
        </View>
        <View style={styles.landscapeContentSection}>
          <Text style={styles.landscapeTitle}>
            {t('welcome.title')}
          </Text>
          <Text style={styles.landscapeSubtitle}>
            {t('welcome.subtitle')}
          </Text>
          {Platform.OS !== 'android' && Platform.OS !== 'ios'
            ? (<>
              <View style={styles.landscapeButtonContainer}>
                <RoundButton
                  title={t('welcome.loginWithMobileApp')}
                  onPress={() => {
                    trackAccountRestored();
                    router.push('/restore');
                  }}
                />
              </View>
              <View style={styles.landscapeButtonContainerSecondary}>
                <RoundButton
                  size="normal"
                  title={t('welcome.createAccount')}
                  action={createAccount}
                  display="inverted"
                />
              </View>
            </>)
            : (<>
              <View style={styles.landscapeButtonContainer}>
                <RoundButton
                  title={t('welcome.createAccount')}
                  action={createAccount}
                />
              </View>
              <View style={styles.landscapeButtonContainerSecondary}>
                <RoundButton
                  size="normal"
                  title={t('welcome.linkOrRestoreAccount')}
                  onPress={() => {
                    trackAccountRestored();
                    router.push('/restore');
                  }}
                  display="inverted"
                />
              </View>
            </>)
          }
        </View>
      </View>
    </View>
  );

  return (
    <>
      <HomeHeaderNotAuth />
      {isLandscape ? landscapeLayout : portraitLayout}
    </>
  );
}

const styles = StyleSheet.create((theme) => ({
  container: {
    flex: 1,
  },
  loadingContainerWrapper: {
    flex: 1,
    flexBasis: 0,
    flexGrow: 1,
    backgroundColor: theme.colors.groupped.background,
  },
  loadingContainer: {
    flex: 1,
    alignItems: 'center',
    justifyContent: 'center',
    paddingBottom: 32,
  },
  // NotAuthenticated styles
  portraitContainer: {
    flex: 1,
    alignItems: 'center',
    justifyContent: 'center',
  },
  logo: {
    width: 300,
    height: 90,
  },
  title: {
    marginTop: 16,
    textAlign: 'center',
    fontSize: 24,
    ...Typography.default('semiBold'),
    color: theme.colors.text,
  },
  subtitle: {
    ...Typography.default(),
    fontSize: 18,
    color: theme.colors.textSecondary,
    marginTop: 16,
    textAlign: 'center',
    marginHorizontal: 24,
    marginBottom: 64,
  },
  buttonContainer: {
    maxWidth: 280,
    width: '100%',
    marginBottom: 16,
  },
  buttonContainerSecondary: {
  },
  // Landscape styles
  landscapeContainer: {
    flexBasis: 0,
    flexGrow: 1,
    flexDirection: 'row',
    alignItems: 'center',
    justifyContent: 'center',
    paddingHorizontal: 48,
  },
  landscapeInner: {
    flexGrow: 1,
    flexBasis: 0,
    maxWidth: 800,
    flexDirection: 'row',
  },
  landscapeLogoSection: {
    flexBasis: 0,
    flexGrow: 1,
    alignItems: 'center',
    justifyContent: 'center',
    paddingRight: 24,
  },
  landscapeContentSection: {
    flexBasis: 0,
    flexGrow: 1,
    alignItems: 'center',
    justifyContent: 'center',
    paddingLeft: 24,
  },
  landscapeTitle: {
    textAlign: 'center',
    fontSize: 24,
    ...Typography.default('semiBold'),
    color: theme.colors.text,
  },
  landscapeSubtitle: {
    ...Typography.default(),
    fontSize: 18,
    color: theme.colors.textSecondary,
    marginTop: 16,
    textAlign: 'center',
    marginBottom: 32,
    paddingHorizontal: 16,
  },
  landscapeButtonContainer: {
    width: 280,
    marginBottom: 16,
  },
  landscapeButtonContainerSecondary: {
    width: 280,
  },
}));<|MERGE_RESOLUTION|>--- conflicted
+++ resolved
@@ -1,24 +1,3 @@
-<<<<<<< HEAD
-import { RoundButton } from '@/components/RoundButton';
-import { useAuth } from '@/auth/AuthContext';
-import { ActivityIndicator, Text, View, Image, Platform } from 'react-native';
-import { useSafeAreaInsets } from 'react-native-safe-area-context';
-import * as React from 'react';
-import { encodeBase64 } from '@/encryption/base64';
-import { authGetToken } from '@/auth/authGetToken';
-import { UpdateBanner } from '@/components/UpdateBanner';
-import { SessionsList } from '@/components/SessionsList';
-import { router, useRouter } from 'expo-router';
-import { useSessionListViewData } from '@/sync/storage';
-import { StyleSheet, useUnistyles } from 'react-native-unistyles';
-import { getRandomBytesAsync } from 'expo-crypto';
-import { useIsTablet, useIsLandscape } from '@/utils/responsive';
-import { Typography } from '@/constants/Typography';
-import { EmptyMainScreen } from '@/components/EmptyMainScreen';
-import { trackAccountCreated, trackAccountRestored } from '@/track';
-import { FABWide } from '@/components/FABWide';
-import { HomeHeader, HomeHeaderNotAuth } from '@/components/HomeHeader';
-=======
 import { getRandomBytesAsync } from "expo-crypto";
 import { router, useRouter } from "expo-router";
 import * as React from 'react';
@@ -34,7 +13,6 @@
 import { RoundButton } from "@/components/RoundButton";
 import { SessionsList } from "@/components/SessionsList";
 import { UpdateBanner } from "@/components/UpdateBanner";
->>>>>>> 61aa90ed
 import { VoiceAssistantStatusBar } from '@/components/VoiceAssistantStatusBar';
 import { Typography } from "@/constants/Typography";
 import { encodeBase64 } from "@/encryption/base64";
@@ -45,22 +23,16 @@
 import { useIsTablet, useIsLandscape } from "@/utils/responsive";
 
 export default function Home() {
-  const auth = useAuth();
-  if (!auth.isAuthenticated) {
-    return <NotAuthenticated />;
-  }
-  return (
-    <Authenticated />
-  );
+    const auth = useAuth();
+    if (!auth.isAuthenticated) {
+        return <NotAuthenticated />;
+    }
+    return (
+        <Authenticated />
+    )
 }
 
 function Authenticated() {
-<<<<<<< HEAD
-  const { theme } = useUnistyles();
-  const sessionListViewData = useSessionListViewData();
-  const isTablet = useIsTablet();
-  const realtimeStatus = useRealtimeStatus();
-=======
     const { theme } = useUnistyles();
     const sessionListViewData = useSessionListViewData();
     const isTablet = useIsTablet();
@@ -69,318 +41,313 @@
     const handleNewSession = () => {
         router.push('/new');
     }
->>>>>>> 61aa90ed
-
-  const handleNewSession = () => {
-    router.push('/new');
-  };
-
-  // Empty state in tabled view
-  if (isTablet) {
+
+    // Empty state in tabled view
+    if (isTablet) {
+        return (
+            <>
+                <View style={{ flex: 1, flexBasis: 0, flexGrow: 1 }}>
+                    {sessionListViewData === null && (
+                        <View style={{ flex: 1, flexBasis: 0, flexGrow: 1, justifyContent: 'center', alignItems: 'center' }}>
+                            <ActivityIndicator size="small" color={theme.colors.textSecondary} />
+                        </View>
+                    )}
+                    {sessionListViewData !== null && sessionListViewData.length === 0 && (
+                        <EmptyMainScreen />
+                    )}
+                </View>
+            </>
+        )
+    }
+    if (sessionListViewData === null) {
+        return (
+            <>
+                <HomeHeader />
+                {!isTablet && realtimeStatus !== 'disconnected' && (
+                    <VoiceAssistantStatusBar variant="full" />
+                )}
+                <View style={styles.loadingContainerWrapper}>
+                    <UpdateBanner />
+                    <View style={styles.loadingContainer}>
+                        <ActivityIndicator size="small" color={theme.colors.textSecondary} />
+                    </View>
+                </View>
+                <FABWide onPress={handleNewSession} />
+            </>
+        )
+    }
+
+    const emptyState = (
+        <View style={{ flex: 1, flexBasis: 0, flexGrow: 1, flexDirection: 'column', backgroundColor: theme.colors.groupped.background }}>
+            <UpdateBanner />
+            <View style={{ flex: 1, flexBasis: 0, flexGrow: 1 }}>
+                <EmptyMainScreen />
+            </View>
+        </View>
+    );
+
+    // On phones, use the existing navigation pattern
     return (
-      <>
-        <View style={{ flex: 1, flexBasis: 0, flexGrow: 1 }}>
-          {sessionListViewData === null && (
-            <View style={{ flex: 1, flexBasis: 0, flexGrow: 1, justifyContent: 'center', alignItems: 'center' }}>
-              <ActivityIndicator size="small" color={theme.colors.textSecondary} />
+        <>
+            <HomeHeader />
+            {!isTablet && realtimeStatus !== 'disconnected' && (
+                <VoiceAssistantStatusBar variant="full" />
+            )}
+            <View style={styles.container}>
+                {!sessionListViewData || sessionListViewData.length === 0 ? emptyState : (
+                    <SessionsList />
+                )}
             </View>
-          )}
-          {sessionListViewData !== null && sessionListViewData.length === 0 && (
-            <EmptyMainScreen />
-          )}
+            <FABWide onPress={handleNewSession} />
+        </>
+    );
+}
+
+function NotAuthenticated() {
+    const { theme } = useUnistyles();
+    const auth = useAuth();
+    const router = useRouter();
+    const isLandscape = useIsLandscape();
+    const insets = useSafeAreaInsets();
+
+    const createAccount = async () => {
+        try {
+            const secret = await getRandomBytesAsync(32);
+            const token = await authGetToken(secret);
+            if (token && secret) {
+                await auth.login(token, encodeBase64(secret, 'base64url'));
+                trackAccountCreated();
+            }
+        } catch (error) {
+            console.error('Error creating account', error);
+        }
+    }
+
+    const portraitLayout = (
+        <View style={styles.portraitContainer}>
+            <Image
+                source={theme.dark ? require('@/assets/images/logotype-light.png') : require('@/assets/images/logotype-dark.png')}
+                resizeMode="contain"
+                style={styles.logo}
+            />
+            <Text style={styles.title}>
+                {t('welcome.title')}
+            </Text>
+            <Text style={styles.subtitle}>
+                {t('welcome.subtitle')}
+            </Text>
+            {Platform.OS !== 'android' && Platform.OS !== 'ios' ? (
+                <>
+                    <View style={styles.buttonContainer}>
+                        <RoundButton
+                            title={t('welcome.loginWithMobileApp')}
+                            onPress={() => {
+                                trackAccountRestored();
+                                router.push('/restore');
+                            }}
+                        />
+                    </View>
+                    <View style={styles.buttonContainerSecondary}>
+                        <RoundButton
+                            size="normal"
+                            title={t('welcome.createAccount')}
+                            action={createAccount}
+                            display="inverted"
+                        />
+                    </View>
+                </>
+            ) : (
+                <>
+                    <View style={styles.buttonContainer}>
+                        <RoundButton
+                            title={t('welcome.createAccount')}
+                            action={createAccount}
+                        />
+                    </View>
+                    <View style={styles.buttonContainerSecondary}>
+                        <RoundButton
+                            size="normal"
+                            title={t('welcome.linkOrRestoreAccount')}
+                            onPress={() => {
+                                trackAccountRestored();
+                                router.push('/restore');
+                            }}
+                            display="inverted"
+                        />
+                    </View>
+                </>
+            )}
         </View>
-      </>
     );
-  }
-  if (sessionListViewData === null) {
+
+    const landscapeLayout = (
+        <View style={[styles.landscapeContainer, { paddingBottom: insets.bottom + 24 }]}>
+            <View style={styles.landscapeInner}>
+                <View style={styles.landscapeLogoSection}>
+                    <Image
+                        source={theme.dark ? require('@/assets/images/logotype-light.png') : require('@/assets/images/logotype-dark.png')}
+                        resizeMode="contain"
+                        style={styles.logo}
+                    />
+                </View>
+                <View style={styles.landscapeContentSection}>
+                    <Text style={styles.landscapeTitle}>
+                        {t('welcome.title')}
+                    </Text>
+                    <Text style={styles.landscapeSubtitle}>
+                        {t('welcome.subtitle')}
+                    </Text>
+                    {Platform.OS !== 'android' && Platform.OS !== 'ios'
+                        ? (<>
+                            <View style={styles.landscapeButtonContainer}>
+                                <RoundButton
+                                    title={t('welcome.loginWithMobileApp')}
+                                    onPress={() => {
+                                        trackAccountRestored();
+                                        router.push('/restore');
+                                    }}
+                                />
+                            </View>
+                            <View style={styles.landscapeButtonContainerSecondary}>
+                                <RoundButton
+                                    size="normal"
+                                    title={t('welcome.createAccount')}
+                                    action={createAccount}
+                                    display="inverted"
+                                />
+                            </View>
+                        </>)
+                        : (<>
+                            <View style={styles.landscapeButtonContainer}>
+                                <RoundButton
+                                    title={t('welcome.createAccount')}
+                                    action={createAccount}
+                                />
+                            </View>
+                            <View style={styles.landscapeButtonContainerSecondary}>
+                                <RoundButton
+                                    size="normal"
+                                    title={t('welcome.linkOrRestoreAccount')}
+                                    onPress={() => {
+                                        trackAccountRestored();
+                                        router.push('/restore');
+                                    }}
+                                    display="inverted"
+                                />
+                            </View>
+                        </>)
+                    }
+                </View>
+            </View>
+        </View>
+    );
+
     return (
-      <>
-        <HomeHeader />
-        {!isTablet && realtimeStatus !== 'disconnected' && (
-          <VoiceAssistantStatusBar variant="full" />
-        )}
-        <View style={styles.loadingContainerWrapper}>
-          <UpdateBanner />
-          <View style={styles.loadingContainer}>
-            <ActivityIndicator size="small" color={theme.colors.textSecondary} />
-          </View>
-        </View>
-        <FABWide onPress={handleNewSession} />
-      </>
-    );
-  }
-
-  const emptyState = (
-    <View style={{ flex: 1, flexBasis: 0, flexGrow: 1, flexDirection: 'column', backgroundColor: theme.colors.groupped.background }}>
-      <UpdateBanner />
-      <View style={{ flex: 1, flexBasis: 0, flexGrow: 1 }}>
-        <EmptyMainScreen />
-      </View>
-    </View>
-  );
-
-  // On phones, use the existing navigation pattern
-  return (
-    <>
-      <HomeHeader />
-      {!isTablet && realtimeStatus !== 'disconnected' && (
-        <VoiceAssistantStatusBar variant="full" />
-      )}
-      <View style={styles.container}>
-        {!sessionListViewData || sessionListViewData.length === 0 ? emptyState : (
-          <SessionsList />
-        )}
-      </View>
-      <FABWide onPress={handleNewSession} />
-    </>
-  );
+        <>
+            <HomeHeaderNotAuth />
+            {isLandscape ? landscapeLayout : portraitLayout}
+        </>
+    )
 }
 
-function NotAuthenticated() {
-  const { theme } = useUnistyles();
-  const auth = useAuth();
-  const router = useRouter();
-  const isLandscape = useIsLandscape();
-  const insets = useSafeAreaInsets();
-
-  const createAccount = async () => {
-    try {
-      const secret = await getRandomBytesAsync(32);
-      const token = await authGetToken(secret);
-      if (token && secret) {
-        await auth.login(token, encodeBase64(secret, 'base64url'));
-        trackAccountCreated();
-      }
-    } catch (error) {
-      console.error('Error creating account', error);
-    }
-  };
-
-  const portraitLayout = (
-    <View style={styles.portraitContainer}>
-      <Image
-        source={theme.dark ? require('@/assets/images/logotype-light.png') : require('@/assets/images/logotype-dark.png')}
-        resizeMode="contain"
-        style={styles.logo}
-      />
-      <Text style={styles.title}>
-        {t('welcome.title')}
-      </Text>
-      <Text style={styles.subtitle}>
-        {t('welcome.subtitle')}
-      </Text>
-      {Platform.OS !== 'android' && Platform.OS !== 'ios' ? (
-        <>
-          <View style={styles.buttonContainer}>
-            <RoundButton
-              title={t('welcome.loginWithMobileApp')}
-              onPress={() => {
-                trackAccountRestored();
-                router.push('/restore');
-              }}
-            />
-          </View>
-          <View style={styles.buttonContainerSecondary}>
-            <RoundButton
-              size="normal"
-              title={t('welcome.createAccount')}
-              action={createAccount}
-              display="inverted"
-            />
-          </View>
-        </>
-      ) : (
-        <>
-          <View style={styles.buttonContainer}>
-            <RoundButton
-              title={t('welcome.createAccount')}
-              action={createAccount}
-            />
-          </View>
-          <View style={styles.buttonContainerSecondary}>
-            <RoundButton
-              size="normal"
-              title={t('welcome.linkOrRestoreAccount')}
-              onPress={() => {
-                trackAccountRestored();
-                router.push('/restore');
-              }}
-              display="inverted"
-            />
-          </View>
-        </>
-      )}
-    </View>
-  );
-
-  const landscapeLayout = (
-    <View style={[styles.landscapeContainer, { paddingBottom: insets.bottom + 24 }]}>
-      <View style={styles.landscapeInner}>
-        <View style={styles.landscapeLogoSection}>
-          <Image
-            source={theme.dark ? require('@/assets/images/logotype-light.png') : require('@/assets/images/logotype-dark.png')}
-            resizeMode="contain"
-            style={styles.logo}
-          />
-        </View>
-        <View style={styles.landscapeContentSection}>
-          <Text style={styles.landscapeTitle}>
-            {t('welcome.title')}
-          </Text>
-          <Text style={styles.landscapeSubtitle}>
-            {t('welcome.subtitle')}
-          </Text>
-          {Platform.OS !== 'android' && Platform.OS !== 'ios'
-            ? (<>
-              <View style={styles.landscapeButtonContainer}>
-                <RoundButton
-                  title={t('welcome.loginWithMobileApp')}
-                  onPress={() => {
-                    trackAccountRestored();
-                    router.push('/restore');
-                  }}
-                />
-              </View>
-              <View style={styles.landscapeButtonContainerSecondary}>
-                <RoundButton
-                  size="normal"
-                  title={t('welcome.createAccount')}
-                  action={createAccount}
-                  display="inverted"
-                />
-              </View>
-            </>)
-            : (<>
-              <View style={styles.landscapeButtonContainer}>
-                <RoundButton
-                  title={t('welcome.createAccount')}
-                  action={createAccount}
-                />
-              </View>
-              <View style={styles.landscapeButtonContainerSecondary}>
-                <RoundButton
-                  size="normal"
-                  title={t('welcome.linkOrRestoreAccount')}
-                  onPress={() => {
-                    trackAccountRestored();
-                    router.push('/restore');
-                  }}
-                  display="inverted"
-                />
-              </View>
-            </>)
-          }
-        </View>
-      </View>
-    </View>
-  );
-
-  return (
-    <>
-      <HomeHeaderNotAuth />
-      {isLandscape ? landscapeLayout : portraitLayout}
-    </>
-  );
-}
-
 const styles = StyleSheet.create((theme) => ({
-  container: {
-    flex: 1,
-  },
-  loadingContainerWrapper: {
-    flex: 1,
-    flexBasis: 0,
-    flexGrow: 1,
-    backgroundColor: theme.colors.groupped.background,
-  },
-  loadingContainer: {
-    flex: 1,
-    alignItems: 'center',
-    justifyContent: 'center',
-    paddingBottom: 32,
-  },
-  // NotAuthenticated styles
-  portraitContainer: {
-    flex: 1,
-    alignItems: 'center',
-    justifyContent: 'center',
-  },
-  logo: {
-    width: 300,
-    height: 90,
-  },
-  title: {
-    marginTop: 16,
-    textAlign: 'center',
-    fontSize: 24,
-    ...Typography.default('semiBold'),
-    color: theme.colors.text,
-  },
-  subtitle: {
-    ...Typography.default(),
-    fontSize: 18,
-    color: theme.colors.textSecondary,
-    marginTop: 16,
-    textAlign: 'center',
-    marginHorizontal: 24,
-    marginBottom: 64,
-  },
-  buttonContainer: {
-    maxWidth: 280,
-    width: '100%',
-    marginBottom: 16,
-  },
-  buttonContainerSecondary: {
-  },
-  // Landscape styles
-  landscapeContainer: {
-    flexBasis: 0,
-    flexGrow: 1,
-    flexDirection: 'row',
-    alignItems: 'center',
-    justifyContent: 'center',
-    paddingHorizontal: 48,
-  },
-  landscapeInner: {
-    flexGrow: 1,
-    flexBasis: 0,
-    maxWidth: 800,
-    flexDirection: 'row',
-  },
-  landscapeLogoSection: {
-    flexBasis: 0,
-    flexGrow: 1,
-    alignItems: 'center',
-    justifyContent: 'center',
-    paddingRight: 24,
-  },
-  landscapeContentSection: {
-    flexBasis: 0,
-    flexGrow: 1,
-    alignItems: 'center',
-    justifyContent: 'center',
-    paddingLeft: 24,
-  },
-  landscapeTitle: {
-    textAlign: 'center',
-    fontSize: 24,
-    ...Typography.default('semiBold'),
-    color: theme.colors.text,
-  },
-  landscapeSubtitle: {
-    ...Typography.default(),
-    fontSize: 18,
-    color: theme.colors.textSecondary,
-    marginTop: 16,
-    textAlign: 'center',
-    marginBottom: 32,
-    paddingHorizontal: 16,
-  },
-  landscapeButtonContainer: {
-    width: 280,
-    marginBottom: 16,
-  },
-  landscapeButtonContainerSecondary: {
-    width: 280,
-  },
+    container: {
+        flex: 1
+    },
+    loadingContainerWrapper: {
+        flex: 1,
+        flexBasis: 0,
+        flexGrow: 1,
+        backgroundColor: theme.colors.groupped.background,
+    },
+    loadingContainer: {
+        flex: 1,
+        alignItems: 'center',
+        justifyContent: 'center',
+        paddingBottom: 32,
+    },
+    // NotAuthenticated styles
+    portraitContainer: {
+        flex: 1,
+        alignItems: 'center',
+        justifyContent: 'center',
+    },
+    logo: {
+        width: 300,
+        height: 90,
+    },
+    title: {
+        marginTop: 16,
+        textAlign: 'center',
+        fontSize: 24,
+        ...Typography.default('semiBold'),
+        color: theme.colors.text,
+    },
+    subtitle: {
+        ...Typography.default(),
+        fontSize: 18,
+        color: theme.colors.textSecondary,
+        marginTop: 16,
+        textAlign: 'center',
+        marginHorizontal: 24,
+        marginBottom: 64,
+    },
+    buttonContainer: {
+        maxWidth: 280,
+        width: '100%',
+        marginBottom: 16,
+    },
+    buttonContainerSecondary: {
+    },
+    // Landscape styles
+    landscapeContainer: {
+        flexBasis: 0,
+        flexGrow: 1,
+        flexDirection: 'row',
+        alignItems: 'center',
+        justifyContent: 'center',
+        paddingHorizontal: 48,
+    },
+    landscapeInner: {
+        flexGrow: 1,
+        flexBasis: 0,
+        maxWidth: 800,
+        flexDirection: 'row',
+    },
+    landscapeLogoSection: {
+        flexBasis: 0,
+        flexGrow: 1,
+        alignItems: 'center',
+        justifyContent: 'center',
+        paddingRight: 24,
+    },
+    landscapeContentSection: {
+        flexBasis: 0,
+        flexGrow: 1,
+        alignItems: 'center',
+        justifyContent: 'center',
+        paddingLeft: 24,
+    },
+    landscapeTitle: {
+        textAlign: 'center',
+        fontSize: 24,
+        ...Typography.default('semiBold'),
+        color: theme.colors.text,
+    },
+    landscapeSubtitle: {
+        ...Typography.default(),
+        fontSize: 18,
+        color: theme.colors.textSecondary,
+        marginTop: 16,
+        textAlign: 'center',
+        marginBottom: 32,
+        paddingHorizontal: 16,
+    },
+    landscapeButtonContainer: {
+        width: 280,
+        marginBottom: 16,
+    },
+    landscapeButtonContainerSecondary: {
+        width: 280,
+    },
 }));