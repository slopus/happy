--- conflicted
+++ resolved
@@ -1,22 +1,11 @@
-<<<<<<< HEAD
-import { useSegments } from 'expo-router';
-import { tracking } from './tracking';
-import React from 'react';
-=======
 import { useSegments } from "expo-router";
 import React from "react";
->>>>>>> 61aa90ed
 
 import { tracking } from "./tracking";
 
 export function useTrackScreens() {
-  // Move hooks outside conditional
-  const segments = useSegments();
-  const route = segments.filter(segment => !segment.startsWith('(')).join('/'); // Using segments before normalizing to avoid leaking any params
-
-  React.useEffect(() => {
     if (tracking) {
-      tracking.screen(route);
+        const route = useSegments().filter(segment => !segment.startsWith('(')).join('/'); // Using segments before normalizing to avoid leaking any params
+        React.useEffect(() => { tracking?.screen(route); }, [route]); // NOTE: NO PARAMS HERE - we dont want to leak anything at all, except very basic stuff
     }
-  }, [route]); // NOTE: NO PARAMS HERE - we dont want to leak anything at all, except very basic stuff
 }